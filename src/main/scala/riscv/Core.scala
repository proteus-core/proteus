package riscv

import riscv.plugins._
import riscv.soc._
import spinal.core._
import spinal.core.sim._

object createStaticPipeline {
  def apply(disablePipelining: Boolean = false,
            extraPlugins: Seq[Plugin[Pipeline]] = Seq(),
            build: Boolean = true)
           (implicit conf: Config): StaticPipeline = {
    import riscv.plugins.scheduling.static._

    val pipeline = new Component with StaticPipeline {
      setDefinitionName("Pipeline")

      val fetch = new Stage("IF")
      val decode = new Stage("ID")
      val execute = new Stage("EX")
      val memory = new Stage("MEM")
      val writeback = new Stage("WB")

      override val stages = Seq(fetch, decode, execute, memory, writeback)
      override val passThroughStage: Stage = execute
      override val config: Config = conf
      override val data: StandardPipelineData = new StandardPipelineData(conf)
      override val pipelineComponent: Component = this
    }

    if (disablePipelining) {
      pipeline.addPlugin(new NoPipeliningScheduler)
    } else {
      pipeline.addPlugins(Seq(
        new Scheduler,
        new DataHazardResolver(firstRsReadStage = pipeline.execute)
      ))
    }

    pipeline.addPlugins(Seq(
      new MemoryBackbone,
      new Fetcher(pipeline.fetch),
      new Decoder(pipeline.decode),
      new RegisterFileAccessor(pipeline.decode, pipeline.writeback),
      new IntAlu(Set(pipeline.execute)),
      new Shifter(Set(pipeline.execute)),
      new Lsu(Set(pipeline.memory), pipeline.memory, pipeline.memory),
      new BranchUnit(Set(pipeline.execute)),
      new PcManager(0x80000000L),
      new BranchTargetPredictor(pipeline.fetch, pipeline.execute, 8, conf.xlen),
      new CsrFile(pipeline.writeback, pipeline.writeback), // TODO: ugly
      new Timers,
      new MachineMode(pipeline.execute),
      new TrapHandler(pipeline.writeback),
      new TrapStageInvalidator,
      new Interrupts(pipeline.writeback),
      new MulDiv(Set(pipeline.execute))
    ) ++ extraPlugins)

    if (build) {
      pipeline.build()
    }

    pipeline
  }
}

object SoC {
  def static(ramType: RamType, extraDbusReadDelay: Int = 0): SoC = {
    new SoC(ramType, config => createStaticPipeline()(config), extraDbusReadDelay)
  }

  def dynamic(ramType: RamType, extraDbusReadDelay: Int = 0): SoC = {
    new SoC(ramType, config => createDynamicPipeline()(config), extraDbusReadDelay)
  }
}

object Core {
  def main(args: Array[String]) {
    SpinalVerilog(SoC.static(RamType.OnChipRam(10 MiB, args.headOption)))
  }
}

object CoreSim {
  def main(args: Array[String]) {
    SimConfig.withWave.compile(SoC.static(RamType.OnChipRam(10 MiB, Some(args(0))))).doSim { dut =>
      dut.clockDomain.forkStimulus(10)

      val byteDevSim = new riscv.sim.StdioByteDev(dut.io.byteDev)

      var done = false

      while (!done) {
        dut.clockDomain.waitSampling()

        if (dut.io.charOut.valid.toBoolean) {
          val char = dut.io.charOut.payload.toInt.toChar

          if (char == 4) {
            println("Simulation halted by software")
            done = true
          } else {
            print(char)
          }
        }

        byteDevSim.eval()
      }
    }
  }
}

class CoreFormal extends Component {
  setDefinitionName("Core")

  implicit val config = new Config(BaseIsa.RV32I)
  val pipeline = createStaticPipeline(extraPlugins = Seq(new RiscvFormal))
}

object CoreFormal {
  def main(args: Array[String]) {
    SpinalVerilog(new CoreFormal)
  }
}

object CoreTestSim {
  def main(args: Array[String]) {
    var mainResult = 0

    SimConfig.withWave.compile(SoC.static(RamType.OnChipRam(10 MiB, Some(args(0))))).doSim { dut =>
      dut.clockDomain.forkStimulus(10)

      var done = false

      while (!done) {
        dut.clockDomain.waitSampling()

        if (dut.io.testDev.valid.toBoolean) {
          val result = dut.io.testDev.payload.toBigInt

          if (result == 0) {
            println("All tests passed")
          } else {
            println(s"Test $result failed")
            mainResult = 1
          }

          done = true
        }
      }
    }

    sys.exit(mainResult)
  }
}

object CoreExtMem {
  def main(args: Array[String]) {
    SpinalVerilog(SoC.static(RamType.ExternalAxi4(10 MiB), 32))
  }
}

object createDynamicPipeline {
  def apply(extraPlugins: Seq[Plugin[Pipeline]] = Seq(), build: Boolean = true)
           (implicit conf: Config): DynamicPipeline = {
    val pipeline = new Component with DynamicPipeline {
      setDefinitionName("Pipeline")

      override val config = conf
      override val data = new StandardPipelineData(conf)
      override val pipelineComponent = this

      val dynamicPipeline: DynamicPipeline = this

      override val issuePipeline = new StaticPipeline {
        val fetch = new Stage("IF").setName("fetch")
        val decode = new Stage("ID").setName("decode")

        override val stages = Seq(fetch, decode)
        override val config = dynamicPipeline.config
        override val data = dynamicPipeline.data
        override val pipelineComponent = dynamicPipeline.pipelineComponent
        override val passThroughStage: Stage = decode // dummy
      }

      val intAlu1 = new Stage("EX_ALU1")
      val intAlu2 = new Stage("EX_ALU2")
      val intMul1 = new Stage("EX_MUL1")
<<<<<<< HEAD
      override val passThroughStage: Stage = intAlu1
      override val rsStages: Seq[Stage] = Seq(intAlu1, intAlu2, intMul1)
=======
      val intMul2 = new Stage("EX_MUL2")
      override val passThroughStage: Stage = intAlu1
      override val rsStages: Seq[Stage] = Seq(intAlu1, intAlu2, intMul1, intMul2)
>>>>>>> 289b8a1b
      override val loadStage: Stage = new Stage("LOAD")
      override val retirementStage = new Stage("RET")
      override val unorderedStages: Seq[Stage] = rsStages :+ loadStage
      override val stages = issuePipeline.stages ++ unorderedStages :+ retirementStage
    }


    pipeline.issuePipeline.addPlugins(Seq(
      new scheduling.static.Scheduler(canStallExternally = true),
      new scheduling.static.PcManager(0x80000000L),
      new MemoryBackbone,
      new Fetcher(pipeline.issuePipeline.fetch)
    ))

    pipeline.addPlugins(Seq(
      new Decoder(pipeline.issuePipeline.decode), // TODO: ugly alert!!
      new scheduling.dynamic.Scheduler,
      new scheduling.dynamic.PcManager,
      new RegisterFileAccessor(
        // FIXME this works since there is no delay between ID and dispatch. It would probably be
        // safer to create an explicit dispatch stage in the dynamic pipeline and read the registers
        // there. It could still be zero-delay of course.
        readStage  = pipeline.issuePipeline.decode,
        writeStage = pipeline.retirementStage
      ),
      new Lsu(Set(pipeline.intAlu2), pipeline.loadStage, pipeline.retirementStage),
      new BranchTargetPredictor(pipeline.issuePipeline.fetch, pipeline.retirementStage, 8, conf.xlen),
      new IntAlu(Set(pipeline.intAlu1, pipeline.intAlu2)),
      new Shifter(Set(pipeline.intAlu1, pipeline.intAlu2)),
<<<<<<< HEAD
      new MulDiv(Set(pipeline.intMul1)),
=======
      new MulDiv(Set(pipeline.intMul1, pipeline.intMul2)),
>>>>>>> 289b8a1b
      new BranchUnit(Set(pipeline.intAlu1, pipeline.intAlu2)),
      new CsrFile(pipeline.retirementStage, pipeline.intAlu1),
      new TrapHandler(pipeline.retirementStage),
      new MachineMode(pipeline.intAlu1),
      new Interrupts(pipeline.retirementStage),
      new Timers
//      ,       new riscv.plugins.prospect.Prospect
    ) ++ extraPlugins)

    if (build) {
      pipeline.build()
    }

    pipeline
  }
}

object CoreDynamic {
  def main(args: Array[String]) {
    SpinalVerilog(SoC.dynamic(RamType.OnChipRam(10 MiB, args.headOption)))
  }
}

object CoreDynamicSim {
  def main(args: Array[String]) {
    SimConfig.withWave.compile(SoC.dynamic(RamType.OnChipRam(10 MiB, Some(args(0))))).doSim {dut =>
      dut.clockDomain.forkStimulus(10)

      var done = false
      var i = 0

      while (!done) {
        dut.clockDomain.waitSampling()

        if (dut.io.charOut.valid.toBoolean) {
          val char = dut.io.charOut.payload.toInt.toChar

          if (char == 4) {
            println("Simulation halted by software")
            done = true
          } else {
            print(char)
          }
        }

        i += 1

        if (i == 200) {
<<<<<<< HEAD
          done = true
=======
//          done = true
>>>>>>> 289b8a1b
        }
      }
    }
  }
}

object CoreDynamicExtMem {
  def main(args: Array[String]) {
    SpinalVerilog(SoC.dynamic(RamType.ExternalAxi4(10 MiB), 16))
  }
}

class CoreDynamicFormal extends Component {
  setDefinitionName("Core")

  implicit val config = new Config(BaseIsa.RV32I)
  val pipeline = createDynamicPipeline(extraPlugins = Seq(new RiscvFormal))
}

object CoreDynamicFormal {
  def main(args: Array[String]) {
    SpinalVerilog(new CoreDynamicFormal)
  }
}<|MERGE_RESOLUTION|>--- conflicted
+++ resolved
@@ -186,14 +186,9 @@
       val intAlu1 = new Stage("EX_ALU1")
       val intAlu2 = new Stage("EX_ALU2")
       val intMul1 = new Stage("EX_MUL1")
-<<<<<<< HEAD
-      override val passThroughStage: Stage = intAlu1
-      override val rsStages: Seq[Stage] = Seq(intAlu1, intAlu2, intMul1)
-=======
       val intMul2 = new Stage("EX_MUL2")
       override val passThroughStage: Stage = intAlu1
       override val rsStages: Seq[Stage] = Seq(intAlu1, intAlu2, intMul1, intMul2)
->>>>>>> 289b8a1b
       override val loadStage: Stage = new Stage("LOAD")
       override val retirementStage = new Stage("RET")
       override val unorderedStages: Seq[Stage] = rsStages :+ loadStage
@@ -223,18 +218,14 @@
       new BranchTargetPredictor(pipeline.issuePipeline.fetch, pipeline.retirementStage, 8, conf.xlen),
       new IntAlu(Set(pipeline.intAlu1, pipeline.intAlu2)),
       new Shifter(Set(pipeline.intAlu1, pipeline.intAlu2)),
-<<<<<<< HEAD
-      new MulDiv(Set(pipeline.intMul1)),
-=======
       new MulDiv(Set(pipeline.intMul1, pipeline.intMul2)),
->>>>>>> 289b8a1b
       new BranchUnit(Set(pipeline.intAlu1, pipeline.intAlu2)),
       new CsrFile(pipeline.retirementStage, pipeline.intAlu1),
       new TrapHandler(pipeline.retirementStage),
       new MachineMode(pipeline.intAlu1),
       new Interrupts(pipeline.retirementStage),
       new Timers
-//      ,       new riscv.plugins.prospect.Prospect
+      ,       new riscv.plugins.prospect.Prospect
     ) ++ extraPlugins)
 
     if (build) {
@@ -276,11 +267,7 @@
         i += 1
 
         if (i == 200) {
-<<<<<<< HEAD
-          done = true
-=======
 //          done = true
->>>>>>> 289b8a1b
         }
       }
     }
