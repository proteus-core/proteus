--- conflicted
+++ resolved
@@ -202,7 +202,6 @@
     pipeline.addPlugins(Seq(
       new scheduling.dynamic.Scheduler,
       new scheduling.dynamic.PcManager,
-<<<<<<< HEAD
       new RegisterFileAccessor(
         // FIXME this works since there is no delay between ID and dispatch. It would probably be
         // safer to create an explicit dispatch stage in the dynamic pipeline and read the registers
@@ -210,9 +209,7 @@
         readStage  = pipeline.issuePipeline.decode,
         writeStage = pipeline.retirementStage
       ),
-=======
       new BranchTargetPredictor(pipeline.issuePipeline.fetch, pipeline.intAlu, 8, conf.xlen),
->>>>>>> cb39e712
       new IntAlu(pipeline.intAlu),
       new MulDiv(pipeline.intMul),
       new BranchUnit(pipeline.intAlu)
