--- conflicted
+++ resolved
@@ -193,58 +193,20 @@
       val intAlu2 = new Stage("EX_ALU2")
       val intMul1 = new Stage("EX_MUL1")
       override val passThroughStage: Stage = intAlu1
-<<<<<<< HEAD
       override val rsStages: Seq[Stage] = Seq(intAlu1, intAlu2, intMul1)
-      override val loadStages: Seq[Stage] = Seq(new Stage("LOAD1"), new Stage("LOAD2"), new Stage("LOAD3"))
-=======
-      override val rsStages: Seq[Stage] = Seq(intAlu1, intAlu2, intMul1, intMul2)
       override val loadStages: Seq[Stage] =
         Seq(new Stage("LOAD1"), new Stage("LOAD2"), new Stage("LOAD3"))
->>>>>>> 3314d452
       override val retirementStage = new Stage("RET")
       override val unorderedStages: Seq[Stage] = rsStages ++ loadStages
       override val stages = issuePipeline.stages ++ unorderedStages :+ retirementStage
     }
 
-<<<<<<< HEAD
-    pipeline.issuePipeline.addPlugins(Seq(
-      new scheduling.static.Scheduler(canStallExternally = true),
-      new scheduling.static.PcManager(0x80000000L),
-      new DynamicMemoryBackbone(pipeline.loadStages.size + 1),  // +1 for write stage (which also uses an ID currently)
-      new Fetcher(pipeline.issuePipeline.fetch)
-    ))
-
-    pipeline.addPlugins(Seq(
-      new Decoder(pipeline.issuePipeline.decode), // TODO: ugly alert!!
-      new scheduling.dynamic.Scheduler,
-      new scheduling.dynamic.PcManager,
-      new RegisterFileAccessor(
-        // FIXME this works since there is no delay between ID and dispatch. It would probably be
-        // safer to create an explicit dispatch stage in the dynamic pipeline and read the registers
-        // there. It could still be zero-delay of course.
-        readStage  = pipeline.issuePipeline.decode,
-        writeStage = pipeline.retirementStage
-      ),
-      new Lsu(Set(pipeline.intAlu2), pipeline.loadStages, pipeline.retirementStage),
-      new BranchTargetPredictor(pipeline.issuePipeline.fetch, pipeline.retirementStage, 8, conf.xlen),
-      new IntAlu(Set(pipeline.intAlu1, pipeline.intAlu2)),
-      new Shifter(Set(pipeline.intAlu1, pipeline.intAlu2)),
-      new MulDiv(Set(pipeline.intMul1)),
-      new BranchUnit(Set(pipeline.intAlu1, pipeline.intAlu2)),
-      new CsrFile(pipeline.retirementStage, pipeline.intAlu1),
-      new TrapHandler(pipeline.retirementStage),
-      new MachineMode(pipeline.intAlu1),
-      new Interrupts(pipeline.retirementStage),
-      new Timers
-      ,       new riscv.plugins.prospect.Prospect
-    ) ++ extraPlugins)
-=======
     pipeline.issuePipeline.addPlugins(
       Seq(
         new scheduling.static.Scheduler(canStallExternally = true),
         new scheduling.static.PcManager(0x80000000L),
         new DynamicMemoryBackbone(
-          log2Up(pipeline.loadStages.size + 1) bits
+          pipeline.loadStages.size + 1
         ), // +1 for write stage (which also uses an ID currently)
         new Fetcher(pipeline.issuePipeline.fetch)
       )
@@ -271,16 +233,16 @@
         ),
         new IntAlu(Set(pipeline.intAlu1, pipeline.intAlu2)),
         new Shifter(Set(pipeline.intAlu1, pipeline.intAlu2)),
-        new MulDiv(Set(pipeline.intMul1, pipeline.intMul2)),
+        new MulDiv(Set(pipeline.intMul1)),
         new BranchUnit(Set(pipeline.intAlu1, pipeline.intAlu2)),
         new CsrFile(pipeline.retirementStage, pipeline.intAlu1),
         new TrapHandler(pipeline.retirementStage),
         new MachineMode(pipeline.intAlu1),
         new Interrupts(pipeline.retirementStage),
-        new Timers
+        new Timers,
+        new riscv.plugins.prospect.Prospect
       ) ++ extraPlugins
     )
->>>>>>> 3314d452
 
     if (build) {
       pipeline.build()
