package riscv

import riscv.plugins.scheduling.dynamic.ReorderBuffer
import spinal.core._

import scala.reflect.ClassTag

trait DynamicPipeline extends Pipeline {
  val issuePipeline: StaticPipeline
  val rsStages: Seq[Stage]
  var rob: ReorderBuffer = null
  val loadStage: Stage

  val unorderedStages: Seq[Stage]

  var pipelineRegs: Map[Stage, PipelineRegs] = null

  override def fetchStage: Stage = null

  override def build(): Unit = {
    issuePipeline.initBuild()
    initBuild()

    issuePipeline.setupPlugins()
    setupPlugins()

    issuePipeline.buildPlugins()
    buildPlugins()

    finishBuild()
    issuePipeline.finishBuild()
  }

  override def init(): Unit = {
    pipelineRegs = rsStages.map(stage => {
      val regs = new PipelineRegs(stage)
      regs.setName(s"pipelineRegs_${stage.stageName}")
      stage -> regs
    }).toMap
  }

  override def connectStages(): Unit = {

    for (stage <- unorderedStages :+ retirementStage) {
      stage.output(data.PC)
      stage.output(data.IR)

      // HACK!
      stage.output(data.RD)
      stage.output(data.RD_VALID)
      stage.output(data.RD_TYPE)
      stage.output(data.NEXT_PC)
<<<<<<< HEAD
      getService[BranchTargetPredictorService].getPredictedPc(stage)
      getService[JumpService].jumpRequested(stage)
    }

    // HACK make sure that all pipeline regs are routed through *all* exe stages.
    // I'm embarrassed...
    // https://gitlab.com/ProteusCore/ProteusCore/-/issues/17
    for (stage <- rsStages) {
      for (pipelineData <- stage.lastValues.keys) {
        for (stage <- rsStages) {
          stage.value(pipelineData)
        }
      }
=======
      stage.value(data.RS1)
      stage.value(data.RS2)
      stage.value(data.RS1_TYPE)
      stage.value(data.RS2_TYPE)
>>>>>>> 35776f6e
    }

    // HACK make sure that all pipeline regs are routed through *all* exe stages.
    // I'm embarrassed...
    // https://gitlab.com/ProteusCore/ProteusCore/-/issues/17
    for (stage <- rsStages) {
      for (pipelineData <- stage.lastValues.keys) {
        for (stage <- rsStages) {
          stage.value(pipelineData)
        }
      }
    }

    val issueStage = issuePipeline.stages.last

    for (stage <- unorderedStages :+ retirementStage) {
      // FIXME copy-pasted from StaticPipeline
      for (valueData <- stage.lastValues.keys) {
        if (!stage.outputs.contains(valueData)) {
          stage.input(valueData)
        }
      }

      // Make sure we get the input from the issue stage for all requested outputs.
      for (outputData <- stage.outputs.keys) {
        stage.input(outputData)
      }
    }

    for (stage <- rsStages) {
      for (reg <- retirementStage.inputs.keys.toSet union loadStage.inputs.keys.toSet) {
        stage.output(reg)
      }
    }

    for (stage <- rsStages) {
      for ((inputData, input) <- stage.inputs) {
        val (regInput, regOutput) = pipelineRegs(stage).addReg(inputData)
        input := regOutput
        regInput := issueStage.output(inputData)
      }
    }

    // FIXME copy-pasted from StaticPipeline
    for (stage <- rsStages) {
      stage.connectOutputDefaults()
      stage.connectLastValues()
    }
  }

  override def getService[T](implicit tag: ClassTag[T]): T = {
    if (super.hasService[T]) {
      super.getService[T]
    } else {
      issuePipeline.getService[T]
    }
  }

  override def hasService[T](implicit tag: ClassTag[T]): Boolean = {
    super.hasService[T] || issuePipeline.hasService[T]
  }
}<|MERGE_RESOLUTION|>--- conflicted
+++ resolved
@@ -50,7 +50,11 @@
       stage.output(data.RD_VALID)
       stage.output(data.RD_TYPE)
       stage.output(data.NEXT_PC)
-<<<<<<< HEAD
+      stage.value(data.RS1)
+      stage.value(data.RS2)
+      stage.value(data.RS1_TYPE)
+      stage.value(data.RS2_TYPE)
+
       getService[BranchTargetPredictorService].getPredictedPc(stage)
       getService[JumpService].jumpRequested(stage)
     }
@@ -64,12 +68,6 @@
           stage.value(pipelineData)
         }
       }
-=======
-      stage.value(data.RS1)
-      stage.value(data.RS2)
-      stage.value(data.RS1_TYPE)
-      stage.value(data.RS2_TYPE)
->>>>>>> 35776f6e
     }
 
     // HACK make sure that all pipeline regs are routed through *all* exe stages.
