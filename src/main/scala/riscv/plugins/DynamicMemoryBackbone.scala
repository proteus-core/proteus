--- conflicted
+++ resolved
@@ -122,7 +122,6 @@
           ready := externalDBus.cmd.ready
         }
 
-<<<<<<< HEAD
           cmd.ready := ready
 
           context = context.elsewhen(cmd.valid && ((pendingCount(index) < pendingCount(index).maxValue) || cmd.write)) {  // prevent overflowing the pending counter for loads
@@ -135,21 +134,6 @@
             when (ready) {
               increaseCount(index) := True
             }
-=======
-        cmd.ready := ready
-
-        context = context.elsewhen(
-          cmd.valid && (pendingCount(index) < pendingCount(index).maxValue || cmd.write)
-        ) { // prevent overflowing the pending counter for loads
-          cmdValid := True
-          cmdAddress := cmd.address
-          cmdId := index
-          cmdWrite := cmd.write
-          cmdWdata := cmd.wdata
-          cmdWmask := cmd.wmask
-          when(ready) {
-            increaseCount(index) := True
->>>>>>> 7961ba4b
           }
         }
       }
