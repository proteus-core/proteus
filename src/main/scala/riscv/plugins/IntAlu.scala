package riscv.plugins

import riscv._

import spinal.core._

class IntAlu(aluStages: Set[Stage]) extends Plugin[Pipeline] with IntAluService {
  object Data {
    object ALU_OP extends PipelineData(AluOp())
    object ALU_SRC1 extends PipelineData(Src1Select())
    object ALU_SRC2 extends PipelineData(Src2Select())
    object ALU_COMMIT_RESULT extends PipelineData(Bool())
    object ALU_RESULT extends PipelineData(UInt(config.xlen bits))
  }

  override def addOperation(opcode: MaskedLiteral,
                            op: SpinalEnumElement[AluOp.type],
                            src1: SpinalEnumElement[Src1Select.type],
                            src2: SpinalEnumElement[Src2Select.type]): Unit = {
    pipeline.getService[DecoderService].configure {config =>
      config.addDecoding(opcode, Map(
        Data.ALU_OP -> op,
        Data.ALU_SRC1 -> src1,
        Data.ALU_SRC2 -> src2
      ))
    }
  }

  override def resultData: PipelineData[UInt] = Data.ALU_RESULT

  override def setup(): Unit = {
    val decoder = pipeline.getService[DecoderService]
    val issuer = pipeline.getService[IssueService]

    decoder.configure {config =>
      config.addDefault(Map(
        Data.ALU_SRC1 -> Src1Select.RS1,
        Data.ALU_COMMIT_RESULT -> False
      ))

      val regRegOpcodes = Map(
        Opcodes.ADD  -> AluOp.ADD,
        Opcodes.SUB  -> AluOp.SUB,
        Opcodes.SLT  -> AluOp.SLT,
        Opcodes.SLTU -> AluOp.SLTU,
        Opcodes.XOR  -> AluOp.XOR,
        Opcodes.OR   -> AluOp.OR,
        Opcodes.AND  -> AluOp.AND
      )

      for ((opcode, op) <- regRegOpcodes) {
        config.addDecoding(opcode, InstructionType.R, Map(
          Data.ALU_OP -> op,
          Data.ALU_SRC2 -> Src2Select.RS2,
          Data.ALU_COMMIT_RESULT -> True
        ))

        issuer.setDestinations(opcode, aluStages)
      }

      val regImmOpcodes = Map(
        Opcodes.ADDI  -> AluOp.ADD,
        Opcodes.SLTI  -> AluOp.SLT,
        Opcodes.SLTIU -> AluOp.SLTU,
        Opcodes.XORI  -> AluOp.XOR,
        Opcodes.ORI   -> AluOp.OR,
        Opcodes.ANDI  -> AluOp.AND
      )

      for ((opcode, op) <- regImmOpcodes) {
        config.addDecoding(opcode, InstructionType.I, Map(
          Data.ALU_OP -> op,
          Data.ALU_SRC2 -> Src2Select.IMM,
          Data.ALU_COMMIT_RESULT -> True
        ))

        issuer.setDestinations(opcode, aluStages)
      }

      config.addDecoding(Opcodes.LUI, InstructionType.U, Map(
        Data.ALU_OP -> AluOp.SRC2,
        Data.ALU_SRC2 -> Src2Select.IMM,
        Data.ALU_COMMIT_RESULT -> True
      ))

      issuer.setDestinations(Opcodes.LUI, aluStages)

      config.addDecoding(Opcodes.AUIPC, InstructionType.U, Map(
        Data.ALU_OP -> AluOp.ADD,
        Data.ALU_SRC1 -> Src1Select.PC,
        Data.ALU_SRC2 -> Src2Select.IMM,
        Data.ALU_COMMIT_RESULT -> True
      ))

      issuer.setDestinations(Opcodes.AUIPC, aluStages)
    }
  }

  override def build(): Unit = {
    for (stage <- aluStages) {
      stage plug new Area {
        import stage._

        val op = value(Data.ALU_OP)
        val src1, src2 = UInt(config.xlen bits)

        switch (value(Data.ALU_SRC1)) {
          is (Src1Select.RS1) {
            src1 := value(pipeline.data.RS1_DATA)
            arbitration.rs1Needed := True
          }
          is (Src1Select.PC) {
            src1 := value(pipeline.data.PC)
          }
        }

        switch (value(Data.ALU_SRC2)) {
          is (Src2Select.RS2) {
            src2 := value(pipeline.data.RS2_DATA)
            arbitration.rs2Needed := True
          }
          is (Src2Select.IMM) {
            src2 := value(pipeline.data.IMM)
          }
        }

        val result = UInt(config.xlen bits)

        switch (op) {
          is (AluOp.ADD) {
            result := src1 + src2
          }
          is (AluOp.SUB) {
            result := src1 - src2
          }
          is (AluOp.SLT) {
            result := (src1.asSInt < src2.asSInt).asUInt.resized
          }
          is (AluOp.SLTU) {
            result := (src1 < src2).asUInt.resized
          }
          is (AluOp.XOR) {
            result := src1 ^ src2
          }
          is (AluOp.OR) {
            result := src1 | src2
          }
          is (AluOp.AND) {
            result := src1 & src2
          }
          is (AluOp.SRC2) {
            result := src2
          }
        }

<<<<<<< HEAD
        when (value(Data.ALU_COMMIT_RESULT)) {
          output(pipeline.data.RD_DATA) := result
          output(pipeline.data.RD_VALID) := True
        } otherwise {
          output(Data.ALU_RESULT) := result
        }
=======
      when (value(Data.ALU_COMMIT_RESULT)) {
        output(pipeline.data.RD_DATA) := result
        output(pipeline.data.RD_DATA_VALID) := True
      } otherwise {
        output(Data.ALU_RESULT) := result
>>>>>>> 8e7de468
      }
    }
  }
}<|MERGE_RESOLUTION|>--- conflicted
+++ resolved
@@ -153,20 +153,12 @@
           }
         }
 
-<<<<<<< HEAD
         when (value(Data.ALU_COMMIT_RESULT)) {
           output(pipeline.data.RD_DATA) := result
-          output(pipeline.data.RD_VALID) := True
+          output(pipeline.data.RD_DATA_VALID) := True
         } otherwise {
           output(Data.ALU_RESULT) := result
         }
-=======
-      when (value(Data.ALU_COMMIT_RESULT)) {
-        output(pipeline.data.RD_DATA) := result
-        output(pipeline.data.RD_DATA_VALID) := True
-      } otherwise {
-        output(Data.ALU_RESULT) := result
->>>>>>> 8e7de468
       }
     }
   }
