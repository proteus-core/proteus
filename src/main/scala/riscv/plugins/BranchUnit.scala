package riscv.plugins

import riscv._
import spinal.core._
import spinal.lib.Flow

<<<<<<< HEAD
class BranchUnit(branchStages: Set[Stage]) extends Plugin[Pipeline] with BranchService {
=======
class BranchUnit(branchStages: Set[Stage]) extends Plugin[Pipeline] {
>>>>>>> 289b8a1b
  object BranchCondition extends SpinalEnum {
    val NONE, EQ, NE, LT, GE, LTU, GEU = newElement()
  }

  object Data {
    object BU_IS_BRANCH extends PipelineData(Bool())
    object BU_WRITE_RET_ADDR_TO_RD extends PipelineData(Bool())
    object BU_IGNORE_TARGET_LSB extends PipelineData(Bool())
    object BU_CONDITION extends PipelineData(BranchCondition())
    object PENDING_BRANCH extends PipelineData(Flow(UInt(32 bits))) // TODO: this should be rob size and also isn't used in the static pipeline (or even outside context)F
  }

  override def setup(): Unit = {
    val alu = pipeline.service[IntAluService]
    val issuer = pipeline.service[IssueService]

    pipeline.service[DecoderService].configure { config =>
      config.addDefault(Map(
        Data.BU_IS_BRANCH -> False,
        Data.BU_WRITE_RET_ADDR_TO_RD -> False,
        Data.BU_IGNORE_TARGET_LSB -> False,
        Data.BU_CONDITION -> BranchCondition.NONE
      ))

      config.addDecoding(Opcodes.JAL, InstructionType.J, Map(
        Data.BU_IS_BRANCH -> True,
        Data.BU_WRITE_RET_ADDR_TO_RD -> True
      ))

      issuer.setDestinations(Opcodes.JAL, branchStages)

      alu.addOperation(Opcodes.JAL, alu.AluOp.ADD,
                       alu.Src1Select.PC, alu.Src2Select.IMM)

      config.addDecoding(Opcodes.JALR, InstructionType.I, Map(
        Data.BU_IS_BRANCH -> True,
        Data.BU_WRITE_RET_ADDR_TO_RD -> True,
        Data.BU_IGNORE_TARGET_LSB -> True
      ))

      issuer.setDestinations(Opcodes.JALR, branchStages)

      alu.addOperation(Opcodes.JALR, alu.AluOp.ADD,
                       alu.Src1Select.RS1, alu.Src2Select.IMM)

      val branchConditions = Map(
        Opcodes.BEQ  -> BranchCondition.EQ,
        Opcodes.BNE  -> BranchCondition.NE,
        Opcodes.BLT  -> BranchCondition.LT,
        Opcodes.BGE  -> BranchCondition.GE,
        Opcodes.BLTU -> BranchCondition.LTU,
        Opcodes.BGEU -> BranchCondition.GEU
      )

      for ((opcode, condition) <- branchConditions) {
        config.addDecoding(opcode, InstructionType.B, Map(
          Data.BU_IS_BRANCH -> True,
          Data.BU_CONDITION -> condition
        ))

        issuer.setDestinations(opcode, branchStages)

        alu.addOperation(opcode, alu.AluOp.ADD,
                         alu.Src1Select.PC, alu.Src2Select.IMM)
      }
    }
  }

  override def build(): Unit = {
    for (stage <- branchStages) {
      stage plug new Area {
        import stage._
<<<<<<< HEAD

        val aluResultData = pipeline.getService[IntAluService].resultData
        val target = aluResultData.dataType()
        target := value(aluResultData)

=======

        val aluResultData = pipeline.service[IntAluService].resultData
        val target = aluResultData.dataType()
        target := value(aluResultData)

>>>>>>> 289b8a1b
        when (value(Data.BU_IGNORE_TARGET_LSB)) {
          target(0) := False
        }

        val misaligned = target(1 downto 0).orR

        val src1, src2 = UInt(config.xlen bits)
        src1 := value(pipeline.data.RS1_DATA)
        src2 := value(pipeline.data.RS2_DATA)

        val eq = src1 === src2
        val ne = !eq
        val lt = src1.asSInt < src2.asSInt
        val ltu = src1 < src2
        val ge = !lt
        val geu = !ltu

        val condition = value(Data.BU_CONDITION)

        val branchTaken = condition.mux(
          BranchCondition.NONE -> True,
          BranchCondition.EQ   -> eq,
          BranchCondition.NE   -> ne,
          BranchCondition.LT   -> lt,
          BranchCondition.GE   -> ge,
          BranchCondition.LTU  -> ltu,
          BranchCondition.GEU  -> geu
        )

<<<<<<< HEAD
        val jumpService = pipeline.getService[JumpService]
=======
        val jumpService = pipeline.service[JumpService]
>>>>>>> 289b8a1b

        when (arbitration.isValid && value(Data.BU_IS_BRANCH)) {
          when (condition =/= BranchCondition.NONE) {
            arbitration.rs1Needed := True
            arbitration.rs2Needed := True
          }

          when (branchTaken && !arbitration.isStalled) {
            jumpService.jump(stage, target)

            when (value(Data.BU_WRITE_RET_ADDR_TO_RD)) {
              output(pipeline.data.RD_DATA) := input(pipeline.data.NEXT_PC)
              output(pipeline.data.RD_DATA_VALID) := True
            }
          }
        }
      }
    }
  }

  override def isBranch(stage: Stage): Bool = {
    stage.output(Data.BU_IS_BRANCH)
  }

  override def addIsBranchToBundle(bundle: DynBundle[PipelineData[Data]]): Unit = {
    bundle.addElement(Data.BU_IS_BRANCH.asInstanceOf[PipelineData[Data]], Data.BU_IS_BRANCH.dataType)
  }

  override def isBranchOfBundle(bundle: Bundle with DynBundleAccess[PipelineData[Data]]): Bool = {
    bundle.elementAs[Bool](Data.BU_IS_BRANCH.asInstanceOf[PipelineData[Data]])
  }

  override def addPendingBranchToBundle(bundle: DynBundle[PipelineData[Data]]): Unit = {
    bundle.addElement(Data.PENDING_BRANCH.asInstanceOf[PipelineData[Data]], Data.PENDING_BRANCH.dataType)
  }

  override def pendingBranchOfBundle(bundle: Bundle with DynBundleAccess[PipelineData[Data]]): Flow[UInt] = {
    bundle.elementAs[Flow[UInt]](Data.PENDING_BRANCH.asInstanceOf[PipelineData[Data]])
  }
}<|MERGE_RESOLUTION|>--- conflicted
+++ resolved
@@ -4,11 +4,7 @@
 import spinal.core._
 import spinal.lib.Flow
 
-<<<<<<< HEAD
 class BranchUnit(branchStages: Set[Stage]) extends Plugin[Pipeline] with BranchService {
-=======
-class BranchUnit(branchStages: Set[Stage]) extends Plugin[Pipeline] {
->>>>>>> 289b8a1b
   object BranchCondition extends SpinalEnum {
     val NONE, EQ, NE, LT, GE, LTU, GEU = newElement()
   }
@@ -18,7 +14,7 @@
     object BU_WRITE_RET_ADDR_TO_RD extends PipelineData(Bool())
     object BU_IGNORE_TARGET_LSB extends PipelineData(Bool())
     object BU_CONDITION extends PipelineData(BranchCondition())
-    object PENDING_BRANCH extends PipelineData(Flow(UInt(32 bits))) // TODO: this should be rob size and also isn't used in the static pipeline (or even outside context)F
+    object PENDING_BRANCH extends PipelineData(Flow(UInt(32 bits))) // TODO: this should be rob size and also isn't used in the static pipeline (or even outside context)
   }
 
   override def setup(): Unit = {
@@ -81,19 +77,11 @@
     for (stage <- branchStages) {
       stage plug new Area {
         import stage._
-<<<<<<< HEAD
-
-        val aluResultData = pipeline.getService[IntAluService].resultData
-        val target = aluResultData.dataType()
-        target := value(aluResultData)
-
-=======
 
         val aluResultData = pipeline.service[IntAluService].resultData
         val target = aluResultData.dataType()
         target := value(aluResultData)
 
->>>>>>> 289b8a1b
         when (value(Data.BU_IGNORE_TARGET_LSB)) {
           target(0) := False
         }
@@ -123,11 +111,7 @@
           BranchCondition.GEU  -> geu
         )
 
-<<<<<<< HEAD
-        val jumpService = pipeline.getService[JumpService]
-=======
         val jumpService = pipeline.service[JumpService]
->>>>>>> 289b8a1b
 
         when (arbitration.isValid && value(Data.BU_IS_BRANCH)) {
           when (condition =/= BranchCondition.NONE) {
