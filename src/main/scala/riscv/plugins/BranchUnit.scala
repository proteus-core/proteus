package riscv.plugins

import riscv._

import spinal.core._

class BranchUnit(branchStages: Set[Stage]) extends Plugin[Pipeline] {
  object BranchCondition extends SpinalEnum {
    val NONE, EQ, NE, LT, GE, LTU, GEU = newElement()
  }

  object Data {
    object BU_IS_BRANCH extends PipelineData(Bool())
    object BU_WRITE_RET_ADDR_TO_RD extends PipelineData(Bool())
    object BU_IGNORE_TARGET_LSB extends PipelineData(Bool())
    object BU_CONDITION extends PipelineData(BranchCondition())
  }

  override def setup(): Unit = {
    val alu = pipeline.getService[IntAluService]
    val issuer = pipeline.getService[IssueService]

    pipeline.getService[DecoderService].configure {config =>
      config.addDefault(Map(
        Data.BU_IS_BRANCH -> False,
        Data.BU_WRITE_RET_ADDR_TO_RD -> False,
        Data.BU_IGNORE_TARGET_LSB -> False,
        Data.BU_CONDITION -> BranchCondition.NONE
      ))

      config.addDecoding(Opcodes.JAL, InstructionType.J, Map(
        Data.BU_IS_BRANCH -> True,
        Data.BU_WRITE_RET_ADDR_TO_RD -> True
      ))

      issuer.setDestinations(Opcodes.JAL, branchStages)

      alu.addOperation(Opcodes.JAL, alu.AluOp.ADD,
                       alu.Src1Select.PC, alu.Src2Select.IMM)

      config.addDecoding(Opcodes.JALR, InstructionType.I, Map(
        Data.BU_IS_BRANCH -> True,
        Data.BU_WRITE_RET_ADDR_TO_RD -> True,
        Data.BU_IGNORE_TARGET_LSB -> True
      ))

      issuer.setDestinations(Opcodes.JALR, branchStages)

      alu.addOperation(Opcodes.JALR, alu.AluOp.ADD,
                       alu.Src1Select.RS1, alu.Src2Select.IMM)

      val branchConditions = Map(
        Opcodes.BEQ  -> BranchCondition.EQ,
        Opcodes.BNE  -> BranchCondition.NE,
        Opcodes.BLT  -> BranchCondition.LT,
        Opcodes.BGE  -> BranchCondition.GE,
        Opcodes.BLTU -> BranchCondition.LTU,
        Opcodes.BGEU -> BranchCondition.GEU
      )

      for ((opcode, condition) <- branchConditions) {
        config.addDecoding(opcode, InstructionType.B, Map(
          Data.BU_IS_BRANCH -> True,
          Data.BU_CONDITION -> condition
        ))

        issuer.setDestinations(opcode, branchStages)

        alu.addOperation(opcode, alu.AluOp.ADD,
                         alu.Src1Select.PC, alu.Src2Select.IMM)
      }
    }
  }

  override def build(): Unit = {
    for (stage <- branchStages) {
      stage plug new Area {
        import stage._

        val aluResultData = pipeline.getService[IntAluService].resultData
        val target = aluResultData.dataType()
        target := value(aluResultData)

        when (value(Data.BU_IGNORE_TARGET_LSB)) {
          target(0) := False
        }

        val misaligned = target(1 downto 0).orR

        val src1, src2 = UInt(config.xlen bits)
        src1 := value(pipeline.data.RS1_DATA)
        src2 := value(pipeline.data.RS2_DATA)

        val eq = src1 === src2
        val ne = !eq
        val lt = src1.asSInt < src2.asSInt
        val ltu = src1 < src2
        val ge = !lt
        val geu = !ltu

        val condition = value(Data.BU_CONDITION)

        val branchTaken = condition.mux(
          BranchCondition.NONE -> True,
          BranchCondition.EQ   -> eq,
          BranchCondition.NE   -> ne,
          BranchCondition.LT   -> lt,
          BranchCondition.GE   -> ge,
          BranchCondition.LTU  -> ltu,
          BranchCondition.GEU  -> geu
        )

        val jumpService = pipeline.getService[JumpService]

        when (arbitration.isValid && value(Data.BU_IS_BRANCH)) {
          when (condition =/= BranchCondition.NONE) {
            arbitration.rs1Needed := True
            arbitration.rs2Needed := True
          }

          when (branchTaken && !arbitration.isStalled) {
            jumpService.jump(stage, target)

<<<<<<< HEAD
            when (value(Data.BU_WRITE_RET_ADDR_TO_RD)) {
              output(pipeline.data.RD_DATA) := input(pipeline.data.NEXT_PC)
              output(pipeline.data.RD_VALID) := True
            }
=======
          when (value(Data.BU_WRITE_RET_ADDR_TO_RD)) {
            output(pipeline.data.RD_DATA) := input(pipeline.data.NEXT_PC)
            output(pipeline.data.RD_DATA_VALID) := True
>>>>>>> 8e7de468
          }
        }
      }
    }
  }
}<|MERGE_RESOLUTION|>--- conflicted
+++ resolved
@@ -121,16 +121,10 @@
           when (branchTaken && !arbitration.isStalled) {
             jumpService.jump(stage, target)
 
-<<<<<<< HEAD
             when (value(Data.BU_WRITE_RET_ADDR_TO_RD)) {
               output(pipeline.data.RD_DATA) := input(pipeline.data.NEXT_PC)
-              output(pipeline.data.RD_VALID) := True
+              output(pipeline.data.RD_DATA_VALID) := True
             }
-=======
-          when (value(Data.BU_WRITE_RET_ADDR_TO_RD)) {
-            output(pipeline.data.RD_DATA) := input(pipeline.data.NEXT_PC)
-            output(pipeline.data.RD_DATA_VALID) := True
->>>>>>> 8e7de468
           }
         }
       }
