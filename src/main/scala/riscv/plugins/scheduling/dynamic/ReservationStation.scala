package riscv.plugins.scheduling.dynamic

import riscv._
import spinal.core._
import spinal.lib.{Flow, Stream}

case class RegisterSource(indexBits: BitCount) extends Bundle {
  val priorInstructionNext: Flow[UInt] = Flow(UInt(indexBits))
  val priorInstruction: Flow[UInt] = RegNext(priorInstructionNext).init(priorInstructionNext.getZero)

  val isSecretNext: Bool = Bool()
  val isSecret: Bool = RegNext(isSecretNext).init(False)

  def build(): Unit = {
    priorInstructionNext := priorInstruction
    isSecretNext := isSecret
  }

  def reset(): Unit = {
    priorInstructionNext.setIdle()
    isSecretNext := False
  }
}

case class InstructionDependencies(indexBits: BitCount) extends Bundle {
  val rs1: RegisterSource = RegisterSource(indexBits)
  val rs2: RegisterSource = RegisterSource(indexBits)

  val priorBranchNext: Flow[UInt] = Flow(UInt(indexBits))
  val priorBranch: Flow[UInt] = RegNext(priorBranchNext).init(priorBranchNext.getZero)

  def build(): Unit = {
    rs1.build()
    rs2.build()
    priorBranchNext := priorBranch
  }

  def reset(): Unit = {
    rs1.reset()
    rs2.reset()
    priorBranchNext.setIdle()
  }
}

class ReservationStation(exeStage: Stage,
                         rob: ReorderBuffer,
                         pipeline: DynamicPipeline,
                         retirementRegisters: DynBundle[PipelineData[Data]],
                         metaRegisters: DynBundle[PipelineData[Data]])
                        (implicit config: Config) extends Area with CdbListener with Resettable {
  setPartialName(s"RS_${exeStage.stageName}")

  private val meta = InstructionDependencies(rob.indexBits)

  private val robEntryIndex = Reg(UInt(rob.indexBits)).init(0)

  private object State extends SpinalEnum {
    val IDLE, WAITING_FOR_ARGS, EXECUTING, BROADCASTING_RESULT = newElement()
  }

  private val stateNext = State()
  private val state = RegNext(stateNext).init(State.IDLE)

  private val cdbWaitingNext, dispatchWaitingNext = Bool()
  private val cdbWaiting = RegNext(cdbWaitingNext).init(False)
  private val dispatchWaiting = RegNext(dispatchWaitingNext).init(False)

  private val resultCdbMessage = RegInit(CdbMessage(metaRegisters, rob.indexBits).getZero)
  private val resultDispatchMessage = RegInit(RdbMessage(retirementRegisters, rob.indexBits).getZero)

  val cdbStream: Stream[CdbMessage] = Stream(HardType(CdbMessage(metaRegisters, rob.indexBits)))
  val dispatchStream: Stream[RdbMessage] = Stream(HardType(RdbMessage(retirementRegisters, rob.indexBits)))

  private val regs = pipeline.pipelineRegs(exeStage) // TODO: do we need this?

  val isAvailable: Bool = Bool()

  val activeFlush: Bool = Bool()

  def reset(): Unit = {
    isAvailable := !activeFlush
    stateNext := State.IDLE
    meta.reset()
  }

  override def onCdbMessage(cdbMessage: CdbMessage): Unit = {
    val currentRs1Prior, currentRs2Prior = Flow(UInt(rob.indexBits))
    val branchWaiting = Flow(UInt(rob.indexBits))
    val rs1secret = Bool()
    val rs2secret = Bool()
    if (!pipeline.hasService[ProspectService]) {
      branchWaiting.setIdle()
      rs1secret := False
      rs2secret := False
    }

    when (state === State.WAITING_FOR_ARGS) {
      currentRs1Prior := meta.rs1.priorInstruction
      currentRs2Prior := meta.rs2.priorInstruction
      if (pipeline.hasService[ProspectService]) {
        branchWaiting := meta.priorBranch
        rs1secret := meta.rs1.isSecret
        rs2secret := meta.rs2.isSecret
      }
    } otherwise {
      currentRs1Prior := meta.rs1.priorInstructionNext
      currentRs2Prior := meta.rs2.priorInstructionNext
      if (pipeline.hasService[ProspectService]) {
        branchWaiting := meta.priorBranchNext
        rs1secret := meta.rs1.isSecretNext
        rs2secret := meta.rs2.isSecretNext
      }
    }

    if (pipeline.hasService[ProspectService]) {
      // keep track of incoming branch updates, even if already executing
      when (branchWaiting.valid && cdbMessage.robIndex === branchWaiting.payload) {
        val pending = pipeline.service[BranchService].pendingBranchOfBundle(cdbMessage.metadata)
        when (pending.valid) {
          meta.priorBranch.push(pending.payload.resized) // TODO: resized
        } otherwise {
          meta.priorBranch.setIdle()
          when (!currentRs1Prior.valid && !currentRs2Prior.valid) {
            state := State.EXECUTING
          }
        }
      }
    }

    when (state === State.WAITING_FOR_ARGS || stateNext === State.WAITING_FOR_ARGS) {
      val r1w = Bool()
      r1w := currentRs1Prior.valid
      val r2w = Bool()
      r2w := currentRs2Prior.valid
      val brw = Bool()
      brw := branchWaiting.valid
      val sec1 = Bool()
      sec1 := rs1secret
      val sec2 = Bool()
      sec2 := rs1secret

      when (currentRs1Prior.valid && cdbMessage.robIndex === currentRs1Prior.payload) {
        pipeline.serviceOption[ProspectService] foreach {prospect =>
          meta.rs1.isSecret := prospect.isSecretOfBundle(cdbMessage.metadata)
          sec1 := prospect.isSecretOfBundle(cdbMessage.metadata)
        }
        meta.rs1.priorInstruction.valid := False
        r1w := False
        regs.setReg(pipeline.data.RS1_DATA, cdbMessage.writeValue)
      }

      when (currentRs2Prior.valid && cdbMessage.robIndex === currentRs2Prior.payload) {
        pipeline.serviceOption[ProspectService] foreach {prospect =>
          meta.rs2.isSecret := prospect.isSecretOfBundle(cdbMessage.metadata)
          sec2 := prospect.isSecretOfBundle(cdbMessage.metadata)
        }
        meta.rs2.priorInstruction.valid := False
        r2w := False
        regs.setReg(pipeline.data.RS2_DATA, cdbMessage.writeValue)
      }

      // ProSpeCT: keep stalling if one of the operands is secret and there is a pending branch
      val transientSecretAccess = Bool()
      if (pipeline.hasService[ProspectService]) {
        transientSecretAccess := brw && (sec1 || sec2)
      } else {
        transientSecretAccess := False
      }

      when (!r1w && !r2w && !transientSecretAccess) {
        // This is the only place where state is written directly (instead of
        // via stateNext). This ensures that we have priority over whatever
        // execute() writes to it which means that the order of calling
        // execute() and processUpdate() doesn't matter. We need this priority
        // to ensure we start executing when execute() is called in the same
        // cycle as (one of) its arguments arrive(s) via processUpdate().
        state := State.EXECUTING
      }
    }
  }

  def build(): Unit = {
    meta.build()

    cdbWaitingNext := cdbWaiting
    dispatchWaitingNext := dispatchWaiting

    stateNext := state

    dispatchStream.valid := False
    dispatchStream.payload := resultDispatchMessage

    cdbStream.valid := False
    cdbStream.payload := resultCdbMessage

    regs.shift := False

    exeStage.arbitration.isStalled := state === State.WAITING_FOR_ARGS
    exeStage.arbitration.isValid :=
      (state === State.WAITING_FOR_ARGS) || (state === State.EXECUTING)

    isAvailable := False

    when (state === State.IDLE) {
      isAvailable := !activeFlush
    }

    activeFlush := False

    // execution was invalidated while running
    when (activeFlush) {
      reset()
    }

    // when waiting for the result, and it is ready, put in on the bus
    when (state === State.EXECUTING && exeStage.arbitration.isDone && !activeFlush) {
      cdbStream.payload.writeValue := exeStage.output(pipeline.data.RD_DATA)
      cdbStream.metadata.elementAs[UInt](pipeline.data.NEXT_PC.asInstanceOf[PipelineData[Data]]) := exeStage.output(pipeline.data.NEXT_PC)

      val outputIsSecret = Bool()

      pipeline.serviceOption[ProspectService] match {
        case Some(prospect) => {
          // ProSpeCT: the output is tainted if one of the inputs is tainted or the execution stage tainted the result
          outputIsSecret := meta.rs1.isSecret || meta.rs2.isSecret || prospect.isSecret(exeStage)
          // propagate branch dependencies on the CDB
          pipeline.service[BranchService].pendingBranchOfBundle(cdbStream.payload.metadata) := meta.priorBranch.resized
        }
        case None => outputIsSecret := False
      }

      pipeline.serviceOption[ProspectService] foreach {prospect =>
        prospect.isSecretOfBundle(cdbStream.payload.metadata) := outputIsSecret
      }

      cdbStream.payload.robIndex := robEntryIndex
      dispatchStream.payload.robIndex := robEntryIndex

      for (register <- retirementRegisters.keys) {
        pipeline.serviceOption[ProspectService] match {
          case Some(prospect) => {
            if (prospect.isSecretPipelineReg(register)) {
              dispatchStream.payload.registerMap.element(register) := outputIsSecret
            } else {
              dispatchStream.payload.registerMap.element(register) := exeStage.output(register)
            }
          }
          case None => dispatchStream.payload.registerMap.element(register) := exeStage.output(register)
        }
      }

      when (exeStage.output(pipeline.data.RD_DATA_VALID) || pipeline.service[BranchService].isBranch(exeStage)) {
        cdbStream.valid := True
      }
      dispatchStream.valid := True

      // Override the assignment of resultCdbMessage to make sure data can be sent in later cycles
      // in case of contention in this cycle
      resultCdbMessage := cdbStream.payload
      resultDispatchMessage := dispatchStream.payload

      cdbWaitingNext := (!cdbStream.ready && cdbStream.valid)
      dispatchWaitingNext := !dispatchStream.ready

      when ((cdbStream.ready || !cdbStream.valid) && dispatchStream.ready) {
        reset()
      } otherwise {
        stateNext := State.BROADCASTING_RESULT
      }
    }

    // if the result is on the buses and it has been acknowledged, make the RS
    // available again
    when (state === State.BROADCASTING_RESULT && !activeFlush) {
      cdbStream.valid := cdbWaiting
      dispatchStream.valid := dispatchWaiting

      when (cdbStream.ready && cdbWaiting) {
        cdbWaitingNext := False
      }

      when (dispatchStream.ready && dispatchWaiting) {
        dispatchWaitingNext := False
      }

      when ((cdbStream.ready || !cdbWaiting) && (dispatchStream.ready || !dispatchWaiting)) {
        reset()
      }
    }
  }

  def execute(): Unit = {
    val issueStage = pipeline.issuePipeline.stages.last

    val robIndex = UInt()
    robIndex := rob.pushEntry(
<<<<<<< HEAD
      dispatchStage.output(pipeline.data.RD),
      dispatchStage.output(pipeline.data.RD_TYPE),
      pipeline.service[LsuService].operationOutput(dispatchStage),
      pipeline.service[BranchService].isBranch(dispatchStage),
      dispatchStage.output(pipeline.data.PC),
      pipeline.service[BranchTargetPredictorService].predictedPc(dispatchStage))
=======
      issueStage.output(pipeline.data.RD),
      issueStage.output(pipeline.data.RD_TYPE),
      pipeline.service[LsuService].operationOutput(issueStage),
      issueStage.output(pipeline.data.PC))
>>>>>>> 100f36a5

    robEntryIndex := robIndex

    stateNext := State.EXECUTING
    regs.shift := True

    meta.reset()

    val dependentJump = Flow(UInt(rob.indexBits))
    if (pipeline.hasService[ProspectService]) {
      dependentJump := rob.hasUnresolvedBranch
      when (dependentJump.valid) {
        meta.priorBranchNext.push(dependentJump.payload)
      }
    } else {
      dependentJump.setIdle()
    }

    def dependencySetup(metaRs: RegisterSource, reg: PipelineData[UInt], regData: PipelineData[UInt], regType: PipelineData[SpinalEnumCraft[RegisterType.type]]): Unit = {
      val rsUsed = issueStage.output(regType) === RegisterType.GPR

      when(rsUsed) {
        val rsReg = issueStage.output(reg)
        val (rsInRob, rsValue) = rob.findRegisterValue(rsReg)

        when(rsInRob) {
          when(rsValue.valid) {
            pipeline.serviceOption[ProspectService] foreach {prospect =>
              metaRs.isSecretNext := prospect.isSecretOfBundle(rsValue.payload.metadata)
            }
            regs.setReg(regData, rsValue.payload.writeValue)
          } otherwise {
            metaRs.priorInstructionNext.push(rsValue.payload.robIndex)
          }
        } otherwise {
<<<<<<< HEAD
          pipeline.serviceOption[ProspectService] foreach {prospect =>
            metaRs.isSecretNext := prospect.isSecretRegister(rsReg)
          }
          regs.setReg(regData, dispatchStage.output(regData))
=======
          regs.setReg(regData, issueStage.output(regData))
>>>>>>> 100f36a5
        }

        // ProSpeCT: condition for waiting: either the operand is pending in ROB, or the operand is secret and there is a pending branch
        when ((rsInRob && !rsValue.valid) || (dependentJump.valid && metaRs.isSecretNext)) {
          stateNext := State.WAITING_FOR_ARGS
        }
      }
    }

    dependencySetup(meta.rs1, pipeline.data.RS1, pipeline.data.RS1_DATA, pipeline.data.RS1_TYPE)
    dependencySetup(meta.rs2, pipeline.data.RS2, pipeline.data.RS2_DATA, pipeline.data.RS2_TYPE)
  }

  override def pipelineReset(): Unit = {
    activeFlush := True
  }
}<|MERGE_RESOLUTION|>--- conflicted
+++ resolved
@@ -294,19 +294,12 @@
 
     val robIndex = UInt()
     robIndex := rob.pushEntry(
-<<<<<<< HEAD
-      dispatchStage.output(pipeline.data.RD),
-      dispatchStage.output(pipeline.data.RD_TYPE),
-      pipeline.service[LsuService].operationOutput(dispatchStage),
-      pipeline.service[BranchService].isBranch(dispatchStage),
-      dispatchStage.output(pipeline.data.PC),
-      pipeline.service[BranchTargetPredictorService].predictedPc(dispatchStage))
-=======
       issueStage.output(pipeline.data.RD),
       issueStage.output(pipeline.data.RD_TYPE),
       pipeline.service[LsuService].operationOutput(issueStage),
-      issueStage.output(pipeline.data.PC))
->>>>>>> 100f36a5
+      pipeline.service[BranchService].isBranch(issueStage),
+      issueStage.output(pipeline.data.PC),
+      pipeline.service[BranchTargetPredictorService].predictedPc(issueStage))
 
     robEntryIndex := robIndex
 
@@ -342,14 +335,10 @@
             metaRs.priorInstructionNext.push(rsValue.payload.robIndex)
           }
         } otherwise {
-<<<<<<< HEAD
           pipeline.serviceOption[ProspectService] foreach {prospect =>
             metaRs.isSecretNext := prospect.isSecretRegister(rsReg)
           }
-          regs.setReg(regData, dispatchStage.output(regData))
-=======
           regs.setReg(regData, issueStage.output(regData))
->>>>>>> 100f36a5
         }
 
         // ProSpeCT: condition for waiting: either the operand is pending in ROB, or the operand is secret and there is a pending branch
