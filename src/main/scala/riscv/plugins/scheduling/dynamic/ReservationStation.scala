--- conflicted
+++ resolved
@@ -4,36 +4,21 @@
 import spinal.core._
 import spinal.lib.{Flow, Stream}
 
-<<<<<<< HEAD
-trait Resettable {
-  def pipelineReset(): Unit
-}
-
-=======
->>>>>>> 289b8a1b
 case class RegisterSource(indexBits: BitCount) extends Bundle {
   val priorInstructionNext: Flow[UInt] = Flow(UInt(indexBits))
   val priorInstruction: Flow[UInt] = RegNext(priorInstructionNext).init(priorInstructionNext.getZero)
 
-<<<<<<< HEAD
   val isSecretNext: Bool = Bool()
   val isSecret: Bool = RegNext(isSecretNext).init(False)
 
   def build(): Unit = {
     priorInstructionNext := priorInstruction
     isSecretNext := isSecret
-=======
-  def build(): Unit = {
-    priorInstructionNext := priorInstruction
->>>>>>> 289b8a1b
   }
 
   def reset(): Unit = {
     priorInstructionNext.setIdle()
-<<<<<<< HEAD
     isSecretNext := False
-=======
->>>>>>> 289b8a1b
   }
 }
 
@@ -41,7 +26,6 @@
   val rs1: RegisterSource = RegisterSource(indexBits)
   val rs2: RegisterSource = RegisterSource(indexBits)
 
-<<<<<<< HEAD
   val priorBranchNext: Flow[UInt] = Flow(UInt(indexBits))
   val priorBranch: Flow[UInt] = RegNext(priorBranchNext).init(priorBranchNext.getZero)
 
@@ -49,20 +33,12 @@
     rs1.build()
     rs2.build()
     priorBranchNext := priorBranch
-=======
-  def build(): Unit = {
-    rs1.build()
-    rs2.build()
->>>>>>> 289b8a1b
   }
 
   def reset(): Unit = {
     rs1.reset()
     rs2.reset()
-<<<<<<< HEAD
     priorBranchNext.setIdle()
-=======
->>>>>>> 289b8a1b
   }
 }
 
@@ -109,7 +85,6 @@
 
   override def onCdbMessage(cdbMessage: CdbMessage): Unit = {
     val currentRs1Prior, currentRs2Prior = Flow(UInt(rob.indexBits))
-<<<<<<< HEAD
     val branchWaiting = Flow(UInt(rob.indexBits))
     val rs1secret = Bool()
     val rs2secret = Bool()
@@ -118,13 +93,10 @@
       rs1secret := False
       rs2secret := False
     }
-=======
->>>>>>> 289b8a1b
 
     when (state === State.WAITING_FOR_ARGS) {
       currentRs1Prior := meta.rs1.priorInstruction
       currentRs2Prior := meta.rs2.priorInstruction
-<<<<<<< HEAD
       if (pipeline.hasService[ProspectService]) {
         branchWaiting := meta.priorBranch
         rs1secret := meta.rs1.isSecret
@@ -143,7 +115,7 @@
     if (pipeline.hasService[ProspectService]) {
       // keep track of incoming branch updates, even if already executing
       when (branchWaiting.valid && cdbMessage.robIndex === branchWaiting.payload) {
-        val pending = pipeline.getService[BranchService].pendingBranchOfBundle(cdbMessage.metadata)
+        val pending = pipeline.service[BranchService].pendingBranchOfBundle(cdbMessage.metadata)
         when (pending.valid) {
           meta.priorBranch.push(pending.payload.resized) // TODO: resized
         } otherwise {
@@ -153,11 +125,6 @@
           }
         }
       }
-=======
-    } otherwise {
-      currentRs1Prior := meta.rs1.priorInstructionNext
-      currentRs2Prior := meta.rs2.priorInstructionNext
->>>>>>> 289b8a1b
     }
 
     when (state === State.WAITING_FOR_ARGS || stateNext === State.WAITING_FOR_ARGS) {
@@ -165,7 +132,6 @@
       r1w := currentRs1Prior.valid
       val r2w = Bool()
       r2w := currentRs2Prior.valid
-<<<<<<< HEAD
       val brw = Bool()
       brw := branchWaiting.valid
       val sec1 = Bool()
@@ -174,31 +140,20 @@
       sec2 := rs1secret
 
       when (currentRs1Prior.valid && cdbMessage.robIndex === currentRs1Prior.payload) {
-        pipeline.withService[ProspectService](
-          context => {
-            meta.rs1.isSecret := context.isSecretOfBundle(cdbMessage.metadata)
-            sec1 := context.isSecretOfBundle(cdbMessage.metadata)
-          }
-        )
-=======
-
-      when (currentRs1Prior.valid && cdbMessage.robIndex === currentRs1Prior.payload) {
->>>>>>> 289b8a1b
+        pipeline.serviceOption[ProspectService] foreach {prospect =>
+          meta.rs1.isSecret := prospect.isSecretOfBundle(cdbMessage.metadata)
+          sec1 := prospect.isSecretOfBundle(cdbMessage.metadata)
+        }
         meta.rs1.priorInstruction.valid := False
         r1w := False
         regs.setReg(pipeline.data.RS1_DATA, cdbMessage.writeValue)
       }
 
       when (currentRs2Prior.valid && cdbMessage.robIndex === currentRs2Prior.payload) {
-<<<<<<< HEAD
-        pipeline.withService[ProspectService](
-          context => {
-            meta.rs2.isSecret := context.isSecretOfBundle(cdbMessage.metadata)
-            sec2 := context.isSecretOfBundle(cdbMessage.metadata)
-          }
-        )
-=======
->>>>>>> 289b8a1b
+        pipeline.serviceOption[ProspectService] foreach {prospect =>
+          meta.rs2.isSecret := prospect.isSecretOfBundle(cdbMessage.metadata)
+          sec2 := prospect.isSecretOfBundle(cdbMessage.metadata)
+        }
         meta.rs2.priorInstruction.valid := False
         r2w := False
         regs.setReg(pipeline.data.RS2_DATA, cdbMessage.writeValue)
@@ -264,44 +219,37 @@
 
       val outputIsSecret = Bool()
 
-      pipeline.withService[ProspectService](
-        context => {
+      pipeline.serviceOption[ProspectService] match {
+        case Some(prospect) => {
           // ProSpeCT: the output is tainted if one of the inputs is tainted or the execution stage tainted the result
-          outputIsSecret := meta.rs1.isSecret || meta.rs2.isSecret || context.isSecret(exeStage)
+          outputIsSecret := meta.rs1.isSecret || meta.rs2.isSecret || prospect.isSecret(exeStage)
           // propagate branch dependencies on the CDB
-          pipeline.getService[BranchService].pendingBranchOfBundle(cdbStream.payload.metadata) := meta.priorBranch.resized
-        },
-        {
-          outputIsSecret := False
-        }
-      )
-
-      pipeline.withService[ProspectService](
-        context => {
-          context.isSecretOfBundle(cdbStream.payload.metadata) := outputIsSecret
-        }
-      )
+          pipeline.service[BranchService].pendingBranchOfBundle(cdbStream.payload.metadata) := meta.priorBranch.resized
+        }
+        case None => outputIsSecret := False
+      }
+
+      pipeline.serviceOption[ProspectService] foreach {prospect =>
+        prospect.isSecretOfBundle(cdbStream.payload.metadata) := outputIsSecret
+      }
 
       cdbStream.payload.robIndex := robEntryIndex
       dispatchStream.payload.robIndex := robEntryIndex
 
       for (register <- retirementRegisters.keys) {
-        pipeline.withService[ProspectService](
-          context => {
-            if (context.isSecretPipelineReg(register)) {
+        pipeline.serviceOption[ProspectService] match {
+          case Some(prospect) => {
+            if (prospect.isSecretPipelineReg(register)) {
               dispatchStream.payload.registerMap.element(register) := outputIsSecret
             } else {
               dispatchStream.payload.registerMap.element(register) := exeStage.output(register)
             }
-          },
-          {
-            dispatchStream.payload.registerMap.element(register) := exeStage.output(register)
           }
-        )
-
-      }
-
-      when (exeStage.output(pipeline.data.RD_DATA_VALID) || pipeline.getService[BranchService].isBranch(exeStage)) {
+          case None => dispatchStream.payload.registerMap.element(register) := exeStage.output(register)
+        }
+      }
+
+      when (exeStage.output(pipeline.data.RD_DATA_VALID) || pipeline.service[BranchService].isBranch(exeStage)) {
         cdbStream.valid := True
       }
       dispatchStream.valid := True
@@ -348,15 +296,10 @@
     robIndex := rob.pushEntry(
       dispatchStage.output(pipeline.data.RD),
       dispatchStage.output(pipeline.data.RD_TYPE),
-<<<<<<< HEAD
-      pipeline.getService[LsuService].operationOutput(dispatchStage),
-      pipeline.getService[BranchService].isBranch(dispatchStage),
+      pipeline.service[LsuService].operationOutput(dispatchStage),
+      pipeline.service[BranchService].isBranch(dispatchStage),
       dispatchStage.output(pipeline.data.PC),
-      pipeline.getService[BranchTargetPredictorService].predictedPc(dispatchStage))
-=======
-      pipeline.service[LsuService].operationOutput(dispatchStage),
-      dispatchStage.output(pipeline.data.PC))
->>>>>>> 289b8a1b
+      pipeline.service[BranchTargetPredictorService].predictedPc(dispatchStage))
 
     robEntryIndex := robIndex
 
@@ -364,7 +307,6 @@
     regs.shift := True
 
     meta.reset()
-<<<<<<< HEAD
 
     val dependentJump = Flow(UInt(rob.indexBits))
     if (pipeline.hasService[ProspectService]) {
@@ -385,47 +327,22 @@
 
         when(rsInRob) {
           when(rsValue.valid) {
-            pipeline.withService[ProspectService](
-              context => {
-                metaRs.isSecretNext := context.isSecretOfBundle(rsValue.payload.metadata)
-              }
-            )
+            pipeline.serviceOption[ProspectService] foreach {prospect =>
+              metaRs.isSecretNext := prospect.isSecretOfBundle(rsValue.payload.metadata)
+            }
             regs.setReg(regData, rsValue.payload.writeValue)
           } otherwise {
             metaRs.priorInstructionNext.push(rsValue.payload.robIndex)
           }
         } otherwise {
-          pipeline.withService[ProspectService](
-            context => {
-              metaRs.isSecretNext := context.isSecretRegister(rsReg)
-            }
-          )
+          pipeline.serviceOption[ProspectService] foreach {prospect =>
+            metaRs.isSecretNext := prospect.isSecretRegister(rsReg)
+          }
           regs.setReg(regData, dispatchStage.output(regData))
         }
 
         // ProSpeCT: condition for waiting: either the operand is pending in ROB, or the operand is secret and there is a pending branch
         when ((rsInRob && !rsValue.valid) || (dependentJump.valid && metaRs.isSecretNext)) {
-=======
-
-    def dependencySetup(metaRs: RegisterSource, reg: PipelineData[UInt], regData: PipelineData[UInt], regType: PipelineData[SpinalEnumCraft[RegisterType.type]]): Unit = {
-      val rsUsed = dispatchStage.output(regType) === RegisterType.GPR
-
-      when(rsUsed) {
-        val rsReg = dispatchStage.output(reg)
-        val (rsInRob, rsValue) = rob.findRegisterValue(rsReg)
-
-        when(rsInRob) {
-          when(rsValue.valid) {
-            regs.setReg(regData, rsValue.payload.writeValue)
-          } otherwise {
-            metaRs.priorInstructionNext.push(rsValue.payload.robIndex)
-          }
-        } otherwise {
-          regs.setReg(regData, dispatchStage.output(regData))
-        }
-
-        when ((rsInRob && !rsValue.valid)) {
->>>>>>> 289b8a1b
           stateNext := State.WAITING_FOR_ARGS
         }
       }
