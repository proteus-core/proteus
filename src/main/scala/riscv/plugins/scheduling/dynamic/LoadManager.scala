--- conflicted
+++ resolved
@@ -35,11 +35,7 @@
     when (isAvailable) {
       ret := True
       storedMessage := rdbMessage
-<<<<<<< HEAD
-      val address = pipeline.getService[LsuService].addressOfBundle(rdbMessage.registerMap)
-=======
       val address = pipeline.service[LsuService].addressOfBundle(rdbMessage.registerMap)
->>>>>>> 289b8a1b
       when (!rob.hasPendingStoreForEntry(rdbMessage.robIndex, address)) {
         stateNext := State.EXECUTING
       } otherwise {
@@ -81,11 +77,7 @@
     rdbStream.payload := outputCache
 
     when (state === State.WAITING_FOR_STORE && !activeFlush) {
-<<<<<<< HEAD
-      val address = pipeline.getService[LsuService].addressOfBundle(storedMessage.registerMap)
-=======
       val address = pipeline.service[LsuService].addressOfBundle(storedMessage.registerMap)
->>>>>>> 289b8a1b
       when (!rob.hasPendingStoreForEntry(storedMessage.robIndex, address)) {
         state := State.EXECUTING
       }
@@ -104,11 +96,9 @@
       cdbStream.metadata.elementAs[UInt](pipeline.data.NEXT_PC.asInstanceOf[PipelineData[Data]]) := loadStage.output(pipeline.data.NEXT_PC)
       cdbStream.payload.robIndex := storedMessage.robIndex
 
-      pipeline.withService[ProspectService](
-        context => {
-          context.isSecretOfBundle(cdbStream.payload.metadata) := context.isSecret(loadStage)
-        }
-      )
+      pipeline.serviceOption[ProspectService] foreach {prospect =>
+        prospect.isSecretOfBundle(cdbStream.payload.metadata) := prospect.isSecret(loadStage)
+      }
 
       resultCdbMessage := cdbStream.payload
 
