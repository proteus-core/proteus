package riscv.plugins.scheduling.dynamic

import riscv._
import spinal.core._
import spinal.lib.Flow

import scala.collection.mutable

class PcManager extends Plugin[DynamicPipeline] with JumpService {
<<<<<<< HEAD
  override def jump(stage: Stage, target: UInt, jumpType: JumpType, checkAlignment: Boolean): Unit = {
    stage.output(pipeline.data.NEXT_PC) := target
    stage.output(pipeline.data.JUMP_REQUESTED) := True
=======
  private var globalTarget: Flow[UInt] = null
  private val jumpObservers = mutable.Buffer[JumpObserver]()

  override def jump(stage: Stage, target: UInt, jumpType: JumpType, checkAlignment: Boolean): Unit = {
    stage.output(pipeline.data.NEXT_PC) := target
    stage.arbitration.jumpRequested := True

    jumpObservers.foreach(_(stage, stage.value(pipeline.data.PC), target, jumpType))

    // TODO: jump in static manager?
>>>>>>> cb39e712
  }

  // TODO: should the following functions have a body? would it maybe make sense to inherit
  //  from PcManager and use those? decent amount of duplication already
  override def addPcPayload[T <: Data](pcPayload: PcPayload[T]): Unit = ???

  override def onPcUpdate(observer: PcUpdateObserver): Unit = ???

  override def onJump(observer: JumpObserver): Unit = {
    jumpObservers += observer
  }

  override def jump(target: UInt): Unit = ???

  override def jumpRequested(stage: Stage): Bool = {
    stage.output(pipeline.data.JUMP_REQUESTED)
  }

  override def setFetchPc(pc: UInt): Unit = {
    val staticPcManager = pipeline.issuePipeline.getService[JumpService]
    staticPcManager.setFetchPc(pc)
  }

  override def setup(): Unit = {
    pipeline.getService[DecoderService].configure {config =>
      config.addDefault(pipeline.data.JUMP_REQUESTED, False)
    }

    // Make sure the needed pipeline registers are correctly propagated. Needed because we use
    // them during the finish phase.
    pipeline.retirementStage.output(pipeline.data.JUMP_REQUESTED)
    pipeline.retirementStage.output(pipeline.data.NEXT_PC)
  }

  override def finish(): Unit = {
    pipeline plug new Area {
<<<<<<< HEAD
      val jumpStage = pipeline.retirementStage

      when (jumpStage.arbitration.isDone && jumpRequested(jumpStage)) {
=======
      // TODO: invalidate other exeStages when non-global jump?
      when (globalTarget.valid) {
>>>>>>> cb39e712
        val staticPcManager = pipeline.issuePipeline.getService[JumpService]
        staticPcManager.jump(jumpStage.output(pipeline.data.NEXT_PC))

        for (exeStage <- pipeline.exeStages) {
          exeStage.arbitration.isValid := False
        }
      }
    }
  }
<<<<<<< HEAD
}
=======

  override def disableJump(stage: Stage): Unit = {
    val staticPcManager = pipeline.issuePipeline.getService[JumpService]
    staticPcManager.disableJump(stage)
  }
}
>>>>>>> cb39e712
<|MERGE_RESOLUTION|>--- conflicted
+++ resolved
@@ -7,22 +7,15 @@
 import scala.collection.mutable
 
 class PcManager extends Plugin[DynamicPipeline] with JumpService {
-<<<<<<< HEAD
-  override def jump(stage: Stage, target: UInt, jumpType: JumpType, checkAlignment: Boolean): Unit = {
-    stage.output(pipeline.data.NEXT_PC) := target
-    stage.output(pipeline.data.JUMP_REQUESTED) := True
-=======
-  private var globalTarget: Flow[UInt] = null
   private val jumpObservers = mutable.Buffer[JumpObserver]()
 
   override def jump(stage: Stage, target: UInt, jumpType: JumpType, checkAlignment: Boolean): Unit = {
     stage.output(pipeline.data.NEXT_PC) := target
-    stage.arbitration.jumpRequested := True
+    stage.output(pipeline.data.JUMP_REQUESTED) := True
 
     jumpObservers.foreach(_(stage, stage.value(pipeline.data.PC), target, jumpType))
 
     // TODO: jump in static manager?
->>>>>>> cb39e712
   }
 
   // TODO: should the following functions have a body? would it maybe make sense to inherit
@@ -59,14 +52,10 @@
 
   override def finish(): Unit = {
     pipeline plug new Area {
-<<<<<<< HEAD
       val jumpStage = pipeline.retirementStage
 
       when (jumpStage.arbitration.isDone && jumpRequested(jumpStage)) {
-=======
-      // TODO: invalidate other exeStages when non-global jump?
-      when (globalTarget.valid) {
->>>>>>> cb39e712
+        // TODO: invalidate other exeStages when non-global jump?
         val staticPcManager = pipeline.issuePipeline.getService[JumpService]
         staticPcManager.jump(jumpStage.output(pipeline.data.NEXT_PC))
 
@@ -76,13 +65,9 @@
       }
     }
   }
-<<<<<<< HEAD
-}
-=======
 
   override def disableJump(stage: Stage): Unit = {
     val staticPcManager = pipeline.issuePipeline.getService[JumpService]
     staticPcManager.disableJump(stage)
   }
-}
->>>>>>> cb39e712
+}