--- conflicted
+++ resolved
@@ -10,11 +10,7 @@
   }
 
   override def setup(): Unit = {
-<<<<<<< HEAD
-    pipeline.getService[DecoderService].configure { config =>
-=======
     pipeline.service[DecoderService].configure { config =>
->>>>>>> 289b8a1b
       config.addDefault(PrivateRegisters.DEST_FU, B(0))
     }
   }
@@ -24,17 +20,15 @@
       val cdbBMetaData = new DynBundle[PipelineData[spinal.core.Data]]
       val registerBundle = new DynBundle[PipelineData[spinal.core.Data]]
 
-      pipeline.withService[ProspectService](
-        context => {
-          val branchService = pipeline.getService[BranchService]
-          branchService.addIsBranchToBundle(registerBundle)
-          branchService.addPendingBranchToBundle(registerBundle)
-          branchService.addPendingBranchToBundle(cdbBMetaData)
+      pipeline.serviceOption[ProspectService] foreach {prospect =>
+        val branchService = pipeline.service[BranchService]
+        branchService.addIsBranchToBundle(registerBundle)
+        branchService.addPendingBranchToBundle(registerBundle)
+        branchService.addPendingBranchToBundle(cdbBMetaData)
 
-          context.addSecretToBundle(cdbBMetaData)
-          context.addSecretToBundle(registerBundle)
-        }
-      )
+        prospect.addSecretToBundle(cdbBMetaData)
+        prospect.addSecretToBundle(registerBundle)
+      }
 
       cdbBMetaData.addElement(pipeline.data.NEXT_PC.asInstanceOf[PipelineData[Data]], pipeline.data.NEXT_PC.dataType)
 
