package riscv.plugins.scheduling.dynamic

import riscv._
import spinal.core._

class Scheduler() extends Plugin[DynamicPipeline] with IssueService {

  private object PrivateRegisters {
    object DEST_FU extends PipelineData(Bits(pipeline.rsStages.size bits))
  }

  override def setup(): Unit = {
    pipeline.getService[DecoderService].configure { config =>
      config.addDefault(PrivateRegisters.DEST_FU, B(0))
    }
  }

  override def finish(): Unit = {
    pipeline plug new Area {
      val cdbBMetaData = new DynBundle[PipelineData[spinal.core.Data]]
      val registerBundle = new DynBundle[PipelineData[spinal.core.Data]]

      val branchService = pipeline.getService[BranchService]

      branchService.addIsBranchToBundle(registerBundle)
      // TODO: do we need to store pending branch in rob?
      branchService.addPendingBranchToBundle(registerBundle)
      branchService.addPendingBranchToBundle(cdbBMetaData)

      pipeline.withService[ContextService](
        context => {
          context.addSecretToBundle(cdbBMetaData)
          context.addSecretToBundle(registerBundle)
        }
      )

      val ret = pipeline.retirementStage
      val ls = pipeline.loadStage
      for (register <- ret.lastValues.keys.toSet union ret.outputs.keys.toSet union ls.lastValues.keys.toSet union ls.outputs.keys.toSet) {
        registerBundle.addElement(register, register.dataType)
      }

<<<<<<< HEAD
      pipeline.rob = new ReorderBuffer(pipeline, 8, registerBundle, cdbBMetaData)
=======
      pipeline.rob = new ReorderBuffer(pipeline, 16, registerBundle)
>>>>>>> 0d60305e

      val rob = pipeline.rob
      rob.build()

      val reservationStations = pipeline.rsStages.map(
        stage => new ReservationStation(stage, rob, pipeline, registerBundle, cdbBMetaData))

      val cdb = new CommonDataBus(reservationStations, rob, cdbBMetaData)
      cdb.build()
      for ((rs, index) <- reservationStations.zipWithIndex) {
        rs.build()
        rs.cdbStream >> cdb.inputs(index)
      }

      val loadManager = new LoadManager(pipeline, pipeline.loadStage, rob, registerBundle, cdbBMetaData)
      loadManager.build()
      loadManager.cdbStream >> cdb.inputs(reservationStations.size)

      val dispatcher = new Dispatcher(pipeline, rob, loadManager, registerBundle) // TODO: confusing name regarding instruction dispatch later
      dispatcher.build()

      pipeline.components = reservationStations :+ loadManager :+ dispatcher

      val dispatchBus = new DispatchBus(reservationStations, rob, dispatcher, registerBundle)
      dispatchBus.build()

      for ((rs, index) <- reservationStations.zipWithIndex) {
        rs.dispatchStream >> dispatchBus.inputs(index)
      }

      val robDataBus = new RobDataBus(rob, registerBundle)
      robDataBus.build()
      dispatcher.rdbStream >> robDataBus.inputs(0)
      loadManager.rdbStream >> robDataBus.inputs(1)

      // Dispatch
      val dispatchStage = pipeline.issuePipeline.stages.last
      dispatchStage.arbitration.isStalled := False

      when (dispatchStage.arbitration.isValid && dispatchStage.arbitration.isReady) {
        val fuMask = dispatchStage.output(PrivateRegisters.DEST_FU)
        val illegalInstruction = fuMask === 0

        var context = when (False) {}

        for ((rs, index) <- reservationStations.zipWithIndex) {
          context = context.elsewhen ((fuMask(index) || illegalInstruction) && rs.isAvailable && rob.isAvailable) {
            rs.execute()
          }
        }

        context.otherwise {
          dispatchStage.arbitration.isStalled := True
        }
      }
    }
  }

  override def setDestinations(opcode: MaskedLiteral, stages: Set[Stage]): Unit = {
    for (stage <- stages) {
      assert(pipeline.rsStages.contains(stage),
        s"Stage ${stage.stageName} is not an execute stage")
    }

    pipeline.getService[DecoderService].configure { config =>
      var fuMask = 0

      for (exeStage <- pipeline.rsStages.reverse) {
        val nextBit = if (stages.contains(exeStage)) 1 else 0
        fuMask = (fuMask << 1) | nextBit
      }

      config.addDecoding(opcode, Map(PrivateRegisters.DEST_FU -> B(fuMask)))
    }
  }
}<|MERGE_RESOLUTION|>--- conflicted
+++ resolved
@@ -40,11 +40,7 @@
         registerBundle.addElement(register, register.dataType)
       }
 
-<<<<<<< HEAD
-      pipeline.rob = new ReorderBuffer(pipeline, 8, registerBundle, cdbBMetaData)
-=======
-      pipeline.rob = new ReorderBuffer(pipeline, 16, registerBundle)
->>>>>>> 0d60305e
+      pipeline.rob = new ReorderBuffer(pipeline, 16, registerBundle, cdbBMetaData)
 
       val rob = pipeline.rob
       rob.build()
