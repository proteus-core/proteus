package riscv.plugins.scheduling.dynamic

import riscv._
import spinal.core._

case class InstructionActions() extends Bundle {
  val writesRegister = Bool()
  val performsJump = Bool()
}

object InstructionActions {
  def none(): InstructionActions = {
    val actions = InstructionActions()
    actions.writesRegister := False
    actions.performsJump := False
    actions
  }
}

// TODO: revisit how these signals are used for different instruction types
case class RobEntry(implicit config: Config) extends Bundle {
  val actions = InstructionActions()
  val writeDestination = UInt(config.xlen bits)
  val writeValue = UInt(config.xlen bits)
  val actualJumpTarget = UInt(config.xlen bits)
  val predictedJumpTarget = UInt(config.xlen bits)
  val ready = Bool()
}

<<<<<<< HEAD
class ReorderBuffer(pipeline: DynamicPipeline, robCapacity: Int)(implicit config: Config) extends Area with CdbListener {
=======
class ReorderBuffer(pipeline: DynamicPipeline,
                    registerFile: Scheduler#RegisterFile,
                    robCapacity: Int)
                   (implicit config: Config) extends Area with CdbListener {
>>>>>>> cb39e712
  def capacity: Int = robCapacity
  def indexBits: BitCount = log2Up(capacity) bits

  val robEntries = Vec.fill(capacity)(RegInit(RobEntry().getZero))
  val oldestIndex = Reg(UInt(indexBits)).init(0)
  val newestIndex = Reg(UInt(indexBits)).init(0) // TODO: use built-in counter class for these?
  private val isFull = RegInit(False)
  private val willRetire = False
  val isAvailable = !isFull || willRetire

  val pushInCycle = Bool()
  pushInCycle := False
  val pushedEntry = RobEntry()
  pushedEntry := RobEntry().getZero

  def reset(): Unit = {
    oldestIndex := 0
    newestIndex := 0
    isFull := False
  }

  def nextIndex(index: UInt): UInt = {
    val next = UInt()
    when (index + 1 === capacity) {
      next := 0
    } otherwise {
      next := index + 1
    }
    next
  }

  def isValidIndex(index: UInt): Bool = {
    val ret = Bool()
    when ((oldestIndex === newestIndex && !isFull) || index >= capacity) { // initial setting
      ret := False
    } elsewhen (oldestIndex === newestIndex) { // rob is full
      ret := True
    } elsewhen (newestIndex > oldestIndex) { // normal order
      ret := index >= oldestIndex && index < newestIndex
    } otherwise { // wrapping
      ret := index >= oldestIndex || index < newestIndex
    }
    ret
  }

  def indexForNth(nth: UInt): UInt = {
    val index = UInt(config.xlen bits)
    val adjusted = UInt(config.xlen bits)
    index := (nth + oldestIndex).resized
    when (index >= capacity) {
      adjusted := index - capacity
    } otherwise {
      adjusted := index
    }
    adjusted
  }

  def pushEntry(destination: UInt): UInt = {
    pushInCycle := True
    pushedEntry.ready := False
    pushedEntry.actions := InstructionActions.none
    pushedEntry.writeDestination := destination.resized
    newestIndex
  }

  def getValue(regId: UInt): (Bool, Bool, UInt, UInt) = {
    val found = Bool()
    val ready = Bool()
    val value = UInt(config.xlen bits)
    val ix = UInt(indexBits)
    found := False
    ready := False
    value := 0
    ix := 0

    // loop through valid values and return the freshest if present
    for (nth <- 0 until capacity) {
      val index = indexForNth(nth)
      val entry = robEntries(index.resized)

      // last condition: prevent dependencies on x0
      when (isValidIndex(index) && entry.writeDestination === regId && regId =/= 0) {
        found := True
        ready := entry.ready
        value := entry.writeValue
        ix := index.resized
      }
    }
    (found, ready, value, ix)
  }

  override def onCdbMessage(cdbMessage: CdbMessage): Unit = {
    robEntries(cdbMessage.robIndex).writeValue := cdbMessage.writeValue
    robEntries(cdbMessage.robIndex).actions := cdbMessage.actions
    robEntries(cdbMessage.robIndex).actualJumpTarget := cdbMessage.actualJumpTarget
    robEntries(cdbMessage.robIndex).predictedJumpTarget := cdbMessage.predictedJumpTarget
    robEntries(cdbMessage.robIndex).ready := True
  }

  def build(): Unit = {
    val oldestEntry = robEntries(oldestIndex)
    val updatedOldestIndex = UInt(indexBits)
    updatedOldestIndex := oldestIndex
    val isEmpty = oldestIndex === newestIndex && !isFull

<<<<<<< HEAD
    // FIXME it would probably be "cleaner" to connect the ROB to the retirement stage in the
    // scheduler.
    val ret = pipeline.retirementStage
    ret.arbitration.isValid := False
    ret.arbitration.isStalled := False
=======
    // TODO: is the performsJump flag even necessary?
    when (!isEmpty && oldestEntry.ready) {
      when (oldestEntry.actualJumpTarget =/= oldestEntry.predictedJumpTarget) {
        val jumpService = pipeline.getService[JumpService]
        jumpService.jump(oldestEntry.actualJumpTarget)
      }
>>>>>>> cb39e712

    // TODO generate ROB entries from stage inputs
    ret.input(pipeline.data.RD) := oldestEntry.writeDestination.resized
    ret.input(pipeline.data.RD_DATA) := oldestEntry.writeValue
    ret.input(pipeline.data.RD_TYPE) :=
      oldestEntry.actions.writesRegister ? RegisterType.GPR | RegisterType.NONE
    ret.input(pipeline.data.JUMP_REQUESTED) := oldestEntry.actions.performsJump
    ret.input(pipeline.data.NEXT_PC) := oldestEntry.jumpTarget

    // FIXME this doesn't seem the correct place to do this...
    ret.connectOutputDefaults()
    ret.connectLastValues()

    when (!isEmpty && oldestEntry.ready) {
      ret.arbitration.isValid := True

      // removing the oldest entry and potentially resetting the ROB in case of a jump
      when (oldestEntry.actualJumpTarget =/= oldestEntry.predictedJumpTarget) {
        reset()
      } otherwise {
        updatedOldestIndex := nextIndex(oldestIndex)
        oldestIndex := updatedOldestIndex
        willRetire := True
        isFull := False
      }
    }

    when (pushInCycle) {
      robEntries(newestIndex) := pushedEntry
      val updatedNewest = nextIndex(newestIndex)
      newestIndex := updatedNewest
      when (updatedOldestIndex === updatedNewest) {
        isFull := True
      }
    }
  }
}<|MERGE_RESOLUTION|>--- conflicted
+++ resolved
@@ -27,14 +27,9 @@
   val ready = Bool()
 }
 
-<<<<<<< HEAD
-class ReorderBuffer(pipeline: DynamicPipeline, robCapacity: Int)(implicit config: Config) extends Area with CdbListener {
-=======
 class ReorderBuffer(pipeline: DynamicPipeline,
-                    registerFile: Scheduler#RegisterFile,
                     robCapacity: Int)
                    (implicit config: Config) extends Area with CdbListener {
->>>>>>> cb39e712
   def capacity: Int = robCapacity
   def indexBits: BitCount = log2Up(capacity) bits
 
@@ -140,28 +135,19 @@
     updatedOldestIndex := oldestIndex
     val isEmpty = oldestIndex === newestIndex && !isFull
 
-<<<<<<< HEAD
     // FIXME it would probably be "cleaner" to connect the ROB to the retirement stage in the
     // scheduler.
     val ret = pipeline.retirementStage
     ret.arbitration.isValid := False
     ret.arbitration.isStalled := False
-=======
-    // TODO: is the performsJump flag even necessary?
-    when (!isEmpty && oldestEntry.ready) {
-      when (oldestEntry.actualJumpTarget =/= oldestEntry.predictedJumpTarget) {
-        val jumpService = pipeline.getService[JumpService]
-        jumpService.jump(oldestEntry.actualJumpTarget)
-      }
->>>>>>> cb39e712
 
     // TODO generate ROB entries from stage inputs
     ret.input(pipeline.data.RD) := oldestEntry.writeDestination.resized
     ret.input(pipeline.data.RD_DATA) := oldestEntry.writeValue
     ret.input(pipeline.data.RD_TYPE) :=
       oldestEntry.actions.writesRegister ? RegisterType.GPR | RegisterType.NONE
-    ret.input(pipeline.data.JUMP_REQUESTED) := oldestEntry.actions.performsJump
-    ret.input(pipeline.data.NEXT_PC) := oldestEntry.jumpTarget
+    ret.input(pipeline.data.JUMP_REQUESTED) := oldestEntry.actualJumpTarget =/= oldestEntry.predictedJumpTarget
+    ret.input(pipeline.data.NEXT_PC) := oldestEntry.actualJumpTarget
 
     // FIXME this doesn't seem the correct place to do this...
     ret.connectOutputDefaults()
