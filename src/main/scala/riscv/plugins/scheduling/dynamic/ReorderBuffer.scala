package riscv.plugins.scheduling.dynamic

import riscv._
import spinal.core._
import spinal.lib.{Counter, Flow}

case class RobEntry(retirementRegisters: DynBundle[PipelineData[Data]])
                   (implicit config: Config) extends Bundle {
  val registerMap: Bundle with DynBundleAccess[PipelineData[Data]] = retirementRegisters.createBundle
  val ready = Bool()
  val hasValue = Bool()

  override def clone(): RobEntry = {
    RobEntry(retirementRegisters)
  }
}

/**
  * Terminology:
  * - absolute index: the actual index of an entry in the circular buffer
  * - relative index: an index that shows the order of instructions inserted into the ROB, 0 being
  *                   the oldest
  *
  * Relative indices are internal to the ROB, outside components only see the absolute index of
  * an entry
  */
class ReorderBuffer(pipeline: DynamicPipeline,
                    robCapacity: Int,
                    retirementRegisters: DynBundle[PipelineData[Data]],
                    metaRegisters: DynBundle[PipelineData[Data]])
                   (implicit config: Config) extends Area with CdbListener {
  def capacity: Int = robCapacity
  def indexBits: BitCount = log2Up(capacity) bits

  val robEntries = Vec.fill(capacity)(RegInit(RobEntry(retirementRegisters).getZero))
  val oldestIndex = Counter(capacity)
  val newestIndex = Counter(capacity)
  private val isFullNext = Bool()
  private val isFull = RegNext(isFullNext).init(False)
  private val willRetire = False
  val isAvailable = !isFull || willRetire

  val pushInCycle = Bool()
  pushInCycle := False
  val pushedEntry = RobEntry(retirementRegisters)
  pushedEntry := RobEntry(retirementRegisters).getZero

  def reset(): Unit = {
    oldestIndex.clear()
    newestIndex.clear()
    isFull := False
  }

  def isValidAbsoluteIndex(index: UInt): Bool = {
    val ret = Bool()

    val oldest = UInt(indexBits)
    val newest = UInt(indexBits)
    oldest := oldestIndex.value
    newest := newestIndex.value

    when (index >= capacity) {
      ret := False
    } elsewhen (isFull) {
      ret := True
    } elsewhen (oldest === newest && !isFull) {  // empty
      ret := False
    } elsewhen (newest > oldest) { // normal order
      ret := index >= oldest && index < newest
    } otherwise { // wrapping
      ret := index >= oldest || index < newest
    }
    ret
  }

  def relativeIndexForAbsolute(absolute: UInt): UInt = {
    val adjustedIndex = UInt(32 bits)
    when (absolute >= oldestIndex.value) {
      adjustedIndex := (absolute.resized - oldestIndex.value).resized
    } otherwise {
      val remainder = capacity - oldestIndex.value
      adjustedIndex := (absolute + remainder).resized
    }
    adjustedIndex
  }

  def absoluteIndexForRelative(relative: UInt): UInt = {
    val absolute = UInt(32 bits)
    val adjusted = UInt(32 bits)
    val oldestResized = UInt(32 bits)
    oldestResized := oldestIndex.value.resized
    absolute := oldestResized + relative
    when (absolute >= capacity) {
      adjusted := absolute - capacity
    } otherwise {
      adjusted := absolute
    }
    adjusted
  }

<<<<<<< HEAD
  def pushEntry(rd: UInt, rdType: SpinalEnumCraft[RegisterType.type], lsuOperationType: SpinalEnumCraft[LsuOperationType.type], isBranch: Bool, pc: UInt, predictedPc: UInt): UInt = {
=======
  def pushEntry(rd: UInt, rdType: SpinalEnumCraft[RegisterType.type], lsuOperationType: SpinalEnumCraft[LsuOperationType.type], pc: UInt): UInt = {
>>>>>>> 289b8a1b
    pushInCycle := True
    pushedEntry.ready := False
    pushedEntry.hasValue := False
    pushedEntry.registerMap.element(pipeline.data.PC.asInstanceOf[PipelineData[Data]]) := pc
<<<<<<< HEAD
    pipeline.getService[BranchTargetPredictorService].predictedPcOfBundle(pushedEntry.registerMap) := predictedPc
    pushedEntry.registerMap.element(pipeline.data.RD.asInstanceOf[PipelineData[Data]]) := rd
    pushedEntry.registerMap.element(pipeline.data.RD_TYPE.asInstanceOf[PipelineData[Data]]) := rdType
    pipeline.getService[LsuService].operationOfBundle(pushedEntry.registerMap) := lsuOperationType
    pipeline.getService[LsuService].addressValidOfBundle(pushedEntry.registerMap) := False
    pipeline.withService[ProspectService](
      context => {
        pipeline.getService[BranchService].isBranchOfBundle(pushedEntry.registerMap) := isBranch
        context.isSecretOfBundle(pushedEntry.registerMap) := False
      }
    )
=======
    pushedEntry.registerMap.element(pipeline.data.RD.asInstanceOf[PipelineData[Data]]) := rd
    pushedEntry.registerMap.element(pipeline.data.RD_TYPE.asInstanceOf[PipelineData[Data]]) := rdType
    pipeline.service[LsuService].operationOfBundle(pushedEntry.registerMap) := lsuOperationType
    pipeline.service[LsuService].addressValidOfBundle(pushedEntry.registerMap) := False
>>>>>>> 289b8a1b
    newestIndex.value
  }

  override def onCdbMessage(cdbMessage: CdbMessage): Unit = {
    robEntries(cdbMessage.robIndex).hasValue := True
    robEntries(cdbMessage.robIndex).registerMap.element(pipeline.data.RD_DATA.asInstanceOf[PipelineData[Data]]) := cdbMessage.writeValue
    robEntries(cdbMessage.robIndex).registerMap.element(pipeline.data.NEXT_PC.asInstanceOf[PipelineData[Data]]) := cdbMessage.metadata.elementAs[UInt](pipeline.data.NEXT_PC.asInstanceOf[PipelineData[Data]])
    pipeline.withService[ProspectService](
      context => {
        context.isSecretOfBundle(robEntries(cdbMessage.robIndex).registerMap) := context.isSecretOfBundle(cdbMessage.metadata)
      }
    )
  }

  def findRegisterValue(regId: UInt): (Bool, Flow[CdbMessage]) = {
    val found = Bool()
    val target = Flow(CdbMessage(metaRegisters, indexBits))
    target.valid := False
    target.payload.robIndex := 0
    target.payload.writeValue := 0
<<<<<<< HEAD
    pipeline.withService[ProspectService](
      context => {
        context.isSecretOfBundle(target.metadata) := False
      }
    )
=======
>>>>>>> 289b8a1b
    found := False

    // loop through valid values and return the freshest if present
    for (relative <- 0 until capacity) {
      val absolute = UInt(indexBits)
      absolute := absoluteIndexForRelative(relative).resized
      val entry = robEntries(absolute)

      // last condition: prevent dependencies on x0
      when (isValidAbsoluteIndex(absolute)
        && entry.registerMap.element(pipeline.data.RD.asInstanceOf[PipelineData[Data]]) === regId
        && regId =/= 0
        && entry.registerMap.element(pipeline.data.RD_TYPE.asInstanceOf[PipelineData[Data]]) === RegisterType.GPR) {
        found := True
        target.valid := entry.hasValue
        target.robIndex := absolute
        target.writeValue := entry.registerMap.elementAs[UInt](pipeline.data.RD_DATA.asInstanceOf[PipelineData[Data]])
<<<<<<< HEAD
        pipeline.withService[ProspectService](
          context => {
            context.isSecretOfBundle(target.metadata) := context.isSecretOfBundle(entry.registerMap)
          }
        )
      }
    }
    (found, target)
  }

  def hasUnresolvedBranch: Flow[UInt] = {
    val dependent = Flow(UInt(indexBits))
    dependent.valid := False
    dependent.payload := 0

    for (relative <- 0 until capacity) {
      val absolute = UInt(indexBits)
      absolute := absoluteIndexForRelative(relative).resized
      val entry = robEntries(absolute)

      val isBranch = pipeline.getService[BranchService].isBranchOfBundle(entry.registerMap)
      val resolved = entry.hasValue
      val incorrectlyPredicted = pipeline.getService[BranchTargetPredictorService].predictedPcOfBundle(entry.registerMap) =/= entry.registerMap.elementAs[UInt](pipeline.data.NEXT_PC.asInstanceOf[PipelineData[Data]])
      // TODO: since here we already know whether it was mispredicted, might as well reset the pipeline?

      // an instruction is transient if there is an instruction before it in the ROB which is either
      // an unresolved branch, or a resolved instruction (of any type) that was mispredicted
      when (isValidAbsoluteIndex(absolute)
        && ((isBranch && !resolved) || (incorrectlyPredicted && resolved))) {
        dependent.push(absolute)
      }
    }
    dependent
=======
      }
    }
    (found, target)
>>>>>>> 289b8a1b
  }

  def hasPendingStoreForEntry(robIndex: UInt, address: UInt): Bool = {
    val found = Bool()
    found := False

    val wordAddress = config.dbusConfig.byte2WordAddress(address)

    for (nth <- 0 until capacity) {
      val entry = robEntries(nth)
      val index = UInt(indexBits)
      index := nth

<<<<<<< HEAD
      val lsuService = pipeline.getService[LsuService]
=======
      val lsuService = pipeline.service[LsuService]
>>>>>>> 289b8a1b
      val entryIsStore = lsuService.operationOfBundle(entry.registerMap) === LsuOperationType.STORE
      val entryAddressValid = lsuService.addressValidOfBundle(entry.registerMap)
      val entryAddress = lsuService.addressOfBundle(entry.registerMap)
      val entryWordAddress = config.dbusConfig.byte2WordAddress(entryAddress)
      val addressesMatch = entryWordAddress === wordAddress
      val isOlder = relativeIndexForAbsolute(index) < relativeIndexForAbsolute(robIndex)

      when (isValidAbsoluteIndex(nth)
        && isOlder
        && entryIsStore
        && ((entryAddressValid && addressesMatch) || !entryAddressValid)) {
        found := True
      }
    }
    found
  }

  def onRdbMessage(rdbMessage: RdbMessage): Unit = {
    robEntries(rdbMessage.robIndex).registerMap := rdbMessage.registerMap

    when (pipeline.service[CsrService].isCsrInstruction(rdbMessage.registerMap)) {
      pipeline.service[JumpService].jumpOfBundle(robEntries(rdbMessage.robIndex).registerMap) := True
    }

    robEntries(rdbMessage.robIndex).ready := True
  }

  def taintRegister(context: ProspectService, entry: RobEntry): Unit = {
    val regId = entry.registerMap.elementAs[UInt](pipeline.data.RD.asInstanceOf[PipelineData[Data]])
    val secret = context.isSecretOfBundle(entry.registerMap)
    when (regId =/= 0
      && entry.registerMap.element(pipeline.data.RD_TYPE.asInstanceOf[PipelineData[Data]]) === RegisterType.GPR) {
      context.setSecretRegister(regId, secret)
    }
  }

  def build(): Unit = {
    isFullNext := isFull
<<<<<<< HEAD

=======
>>>>>>> 289b8a1b
    val oldestEntry = robEntries(oldestIndex.value)
    val updatedOldestIndex = UInt(indexBits)
    updatedOldestIndex := oldestIndex.value
    val isEmpty = oldestIndex.value === newestIndex.value && !isFull

    val ret = pipeline.retirementStage
    ret.arbitration.isValid := False
    ret.arbitration.isStalled := False

    for (register <- retirementRegisters.keys) {
      ret.input(register) := oldestEntry.registerMap.element(register)
    }

    // FIXME this doesn't seem the correct place to do this...
    ret.connectOutputDefaults()
    ret.connectLastValues()

    when (!isEmpty && oldestEntry.ready) {
      ret.arbitration.isValid := True
    }

    when (!isEmpty && oldestEntry.ready && ret.arbitration.isDone) {
      pipeline.withService[ProspectService](
        context => taintRegister(context, oldestEntry)
      )

      // removing the oldest entry
      updatedOldestIndex := oldestIndex.valueNext
      oldestIndex.increment()
      willRetire := True
      isFullNext := False
    }

    when (pushInCycle) {
      robEntries(newestIndex.value) := pushedEntry
      val updatedNewest = newestIndex.valueNext
      newestIndex.increment()
      when (updatedOldestIndex === updatedNewest) {
        isFullNext := True
      }
    }
  }
}<|MERGE_RESOLUTION|>--- conflicted
+++ resolved
@@ -98,33 +98,20 @@
     adjusted
   }
 
-<<<<<<< HEAD
   def pushEntry(rd: UInt, rdType: SpinalEnumCraft[RegisterType.type], lsuOperationType: SpinalEnumCraft[LsuOperationType.type], isBranch: Bool, pc: UInt, predictedPc: UInt): UInt = {
-=======
-  def pushEntry(rd: UInt, rdType: SpinalEnumCraft[RegisterType.type], lsuOperationType: SpinalEnumCraft[LsuOperationType.type], pc: UInt): UInt = {
->>>>>>> 289b8a1b
     pushInCycle := True
     pushedEntry.ready := False
     pushedEntry.hasValue := False
     pushedEntry.registerMap.element(pipeline.data.PC.asInstanceOf[PipelineData[Data]]) := pc
-<<<<<<< HEAD
-    pipeline.getService[BranchTargetPredictorService].predictedPcOfBundle(pushedEntry.registerMap) := predictedPc
-    pushedEntry.registerMap.element(pipeline.data.RD.asInstanceOf[PipelineData[Data]]) := rd
-    pushedEntry.registerMap.element(pipeline.data.RD_TYPE.asInstanceOf[PipelineData[Data]]) := rdType
-    pipeline.getService[LsuService].operationOfBundle(pushedEntry.registerMap) := lsuOperationType
-    pipeline.getService[LsuService].addressValidOfBundle(pushedEntry.registerMap) := False
-    pipeline.withService[ProspectService](
-      context => {
-        pipeline.getService[BranchService].isBranchOfBundle(pushedEntry.registerMap) := isBranch
-        context.isSecretOfBundle(pushedEntry.registerMap) := False
-      }
-    )
-=======
+    pipeline.service[BranchTargetPredictorService].predictedPcOfBundle(pushedEntry.registerMap) := predictedPc
     pushedEntry.registerMap.element(pipeline.data.RD.asInstanceOf[PipelineData[Data]]) := rd
     pushedEntry.registerMap.element(pipeline.data.RD_TYPE.asInstanceOf[PipelineData[Data]]) := rdType
     pipeline.service[LsuService].operationOfBundle(pushedEntry.registerMap) := lsuOperationType
     pipeline.service[LsuService].addressValidOfBundle(pushedEntry.registerMap) := False
->>>>>>> 289b8a1b
+    pipeline.serviceOption[ProspectService] foreach {prospect =>
+      pipeline.service[BranchService].isBranchOfBundle(pushedEntry.registerMap) := isBranch
+      prospect.isSecretOfBundle(pushedEntry.registerMap) := False
+    }
     newestIndex.value
   }
 
@@ -132,11 +119,9 @@
     robEntries(cdbMessage.robIndex).hasValue := True
     robEntries(cdbMessage.robIndex).registerMap.element(pipeline.data.RD_DATA.asInstanceOf[PipelineData[Data]]) := cdbMessage.writeValue
     robEntries(cdbMessage.robIndex).registerMap.element(pipeline.data.NEXT_PC.asInstanceOf[PipelineData[Data]]) := cdbMessage.metadata.elementAs[UInt](pipeline.data.NEXT_PC.asInstanceOf[PipelineData[Data]])
-    pipeline.withService[ProspectService](
-      context => {
-        context.isSecretOfBundle(robEntries(cdbMessage.robIndex).registerMap) := context.isSecretOfBundle(cdbMessage.metadata)
-      }
-    )
+    pipeline.serviceOption[ProspectService] foreach {prospect =>
+      prospect.isSecretOfBundle(robEntries(cdbMessage.robIndex).registerMap) := prospect.isSecretOfBundle(cdbMessage.metadata)
+    }
   }
 
   def findRegisterValue(regId: UInt): (Bool, Flow[CdbMessage]) = {
@@ -145,14 +130,9 @@
     target.valid := False
     target.payload.robIndex := 0
     target.payload.writeValue := 0
-<<<<<<< HEAD
-    pipeline.withService[ProspectService](
-      context => {
-        context.isSecretOfBundle(target.metadata) := False
-      }
-    )
-=======
->>>>>>> 289b8a1b
+    pipeline.serviceOption[ProspectService] foreach {prospect =>
+      prospect.isSecretOfBundle(target.metadata) := False
+    }
     found := False
 
     // loop through valid values and return the freshest if present
@@ -170,12 +150,9 @@
         target.valid := entry.hasValue
         target.robIndex := absolute
         target.writeValue := entry.registerMap.elementAs[UInt](pipeline.data.RD_DATA.asInstanceOf[PipelineData[Data]])
-<<<<<<< HEAD
-        pipeline.withService[ProspectService](
-          context => {
-            context.isSecretOfBundle(target.metadata) := context.isSecretOfBundle(entry.registerMap)
-          }
-        )
+        pipeline.serviceOption[ProspectService] foreach {prospect =>
+          prospect.isSecretOfBundle(target.metadata) := prospect.isSecretOfBundle(entry.registerMap)
+        }
       }
     }
     (found, target)
@@ -191,9 +168,9 @@
       absolute := absoluteIndexForRelative(relative).resized
       val entry = robEntries(absolute)
 
-      val isBranch = pipeline.getService[BranchService].isBranchOfBundle(entry.registerMap)
+      val isBranch = pipeline.service[BranchService].isBranchOfBundle(entry.registerMap)
       val resolved = entry.hasValue
-      val incorrectlyPredicted = pipeline.getService[BranchTargetPredictorService].predictedPcOfBundle(entry.registerMap) =/= entry.registerMap.elementAs[UInt](pipeline.data.NEXT_PC.asInstanceOf[PipelineData[Data]])
+      val incorrectlyPredicted = pipeline.service[BranchTargetPredictorService].predictedPcOfBundle(entry.registerMap) =/= entry.registerMap.elementAs[UInt](pipeline.data.NEXT_PC.asInstanceOf[PipelineData[Data]])
       // TODO: since here we already know whether it was mispredicted, might as well reset the pipeline?
 
       // an instruction is transient if there is an instruction before it in the ROB which is either
@@ -204,11 +181,6 @@
       }
     }
     dependent
-=======
-      }
-    }
-    (found, target)
->>>>>>> 289b8a1b
   }
 
   def hasPendingStoreForEntry(robIndex: UInt, address: UInt): Bool = {
@@ -222,11 +194,7 @@
       val index = UInt(indexBits)
       index := nth
 
-<<<<<<< HEAD
-      val lsuService = pipeline.getService[LsuService]
-=======
       val lsuService = pipeline.service[LsuService]
->>>>>>> 289b8a1b
       val entryIsStore = lsuService.operationOfBundle(entry.registerMap) === LsuOperationType.STORE
       val entryAddressValid = lsuService.addressValidOfBundle(entry.registerMap)
       val entryAddress = lsuService.addressOfBundle(entry.registerMap)
@@ -265,10 +233,6 @@
 
   def build(): Unit = {
     isFullNext := isFull
-<<<<<<< HEAD
-
-=======
->>>>>>> 289b8a1b
     val oldestEntry = robEntries(oldestIndex.value)
     val updatedOldestIndex = UInt(indexBits)
     updatedOldestIndex := oldestIndex.value
@@ -291,9 +255,7 @@
     }
 
     when (!isEmpty && oldestEntry.ready && ret.arbitration.isDone) {
-      pipeline.withService[ProspectService](
-        context => taintRegister(context, oldestEntry)
-      )
+      pipeline.serviceOption[ProspectService] foreach {prospect => taintRegister(prospect, oldestEntry)}
 
       // removing the oldest entry
       updatedOldestIndex := oldestIndex.valueNext
