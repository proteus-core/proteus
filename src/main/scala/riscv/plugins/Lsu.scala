--- conflicted
+++ resolved
@@ -357,63 +357,6 @@
         } otherwise {
           loadActive := False
           dbusCtrl.invalidate()
-<<<<<<< HEAD
-        }
-
-        when(arbitration.isValid && !misaligned) {
-          when(isActive) {
-            val busAddress = address & U(0xfffffffcL)
-            val valid = Bool()
-            valid := False
-            val wValue = UInt(config.xlen bits).getZero
-            busReady := dbusCtrl.isReady
-            when(busReady) {
-              loadActive := True
-            }
-            when(busReady || loadActive) {
-              val tpl = dbusCtrl.read(busAddress)
-              valid := tpl._1
-              wValue := tpl._2
-            }
-            when(valid) {
-              loadActive := False
-            }
-            arbitration.isReady := valid
-            val result = UInt(config.xlen bits)
-            result := wValue
-
-            switch(value(Data.LSU_ACCESS_WIDTH)) {
-              is(LsuAccessWidth.H) {
-                val offset = (address(1) ## B"0000").asUInt
-                val hValue = wValue(offset, 16 bits)
-
-                when(value(Data.LSU_IS_UNSIGNED)) {
-                  result := Utils.zeroExtend(hValue, config.xlen)
-                } otherwise {
-                  result := Utils.signExtend(hValue, config.xlen)
-                }
-              }
-              is(LsuAccessWidth.B) {
-                val offset = (address(1 downto 0) ## B"000").asUInt
-                val bValue = wValue(offset, 8 bits)
-
-                when(value(Data.LSU_IS_UNSIGNED)) {
-                  result := Utils.zeroExtend(bValue, config.xlen)
-                } otherwise {
-                  result := Utils.signExtend(bValue, config.xlen)
-                }
-              }
-            }
-
-            output(pipeline.data.RD_DATA) := result
-            output(pipeline.data.RD_DATA_VALID) := True
-
-            formal.lsuOnLoad(loadStage, busAddress, mask, wValue)
-          }
-        } otherwise {
-          loadActive := False
-=======
->>>>>>> 28b01c20
         }
       }
     }
